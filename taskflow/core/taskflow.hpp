#pragma once

#include "flow_builder.hpp"

/** 
@file core/taskflow.hpp
@brief taskflow include file
*/

namespace tf {

// ----------------------------------------------------------------------------

/**
@class Taskflow 

@brief main entry to create a task dependency graph

A %taskflow manages a task dependency graph where each task represents a 
callable object (e.g., @std_lambda, @std_function) and an edge represents a 
dependency between two tasks. A task is one of the following types:
  
  1. static task   : the callable constructible from 
                     @c std::function<void()>
  2. dynamic task  : the callable constructible from 
                     @c std::function<void(tf::Subflow&)>
  3. condition task: the callable constructible from 
                     @c std::function<int()>
  4. module task   : the task constructed from tf::Taskflow::composed_of
  5. %cudaFlow task: the callable constructible from 
                     @c std::function<void(tf::cudaFlow&)> or
                     @c std::function<void(tf::cudaFlowCapturer&)>
  6. %syclFlow task: the callable constructible from
                     @c std::function<void(tf::syclFlow&)>

Each task is a basic computation unit and is run by one worker thread
from an executor.
The following example creates a simple taskflow graph of four static tasks, 
@c A, @c B, @c C, and @c D, where
@c A runs before @c B and @c C and 
@c D runs after  @c B and @c C.

@code{.cpp}
tf::Executor executor;
tf::Taskflow taskflow("simple");

tf::Task A = taskflow.emplace([](){ std::cout << "TaskA\n"; }); 
tf::Task B = taskflow.emplace([](){ std::cout << "TaskB\n"; });
tf::Task C = taskflow.emplace([](){ std::cout << "TaskC\n"; });
tf::Task D = taskflow.emplace([](){ std::cout << "TaskD\n"; });

A.precede(B, C);  // A runs before B and C
D.succeed(B, C);  // D runs after  B and C
                                   
executor.run(taskflow).wait();     
@endcode

Please refer to @ref Cookbook to learn more about each task type
and how to submit a taskflow to an executor.
*/
class Taskflow : public FlowBuilder {

  friend class Topology;
  friend class Executor;
  friend class FlowBuilder;

  struct Dumper {
    std::stack<const Taskflow*> stack;
    std::unordered_set<const Taskflow*> visited;
  };

  public:

    /**
    @brief constructs a taskflow with the given name
    */
    Taskflow(const std::string& name);

    /**
    @brief constructs a taskflow
    */
    Taskflow();

    /**
    @brief constructs a taskflow from a moved taskflow

    Move a running taskflow can result in undefined behavior.
    You should only move a taskflow to another if it is not being run by
    an executor.
    */
    Taskflow(Taskflow&& rhs);

    /**
    @brief move assignment operator

    Move a running taskflow can result in undefined behavior.
    You should only move a taskflow to another if it is not being run by
    an executor.
    */
    Taskflow& operator = (Taskflow&& rhs);

    /**
    @brief default destructor

    When the destructor is called, all tasks and their associated data
    (e.g., captured data) will be destroyed.
    It is your responsibility to ensure all submitted execution of this 
    taskflow have completed before destroying it.
    */
    ~Taskflow() = default;

    /**
    @brief dumps the taskflow to a DOT format through a std::ostream target
    */
    void dump(std::ostream& ostream) const;
    
    /**
    @brief dumps the taskflow to a std::string of DOT format
    */
    std::string dump() const;
    
    /**
    @brief queries the number of tasks
    */
    size_t num_tasks() const;
    
    /**
    @brief queries the emptiness of the taskflow
    */
    bool empty() const;

    /**
    @brief assigns a name to the taskflow
    */
    void name(const std::string&); 

    /**
    @brief queries the name of the taskflow
    */
    const std::string& name() const ;
    
    /**
    @brief clears the associated task dependency graph
    
    When you clear a taskflow, all tasks and their associated data
    (e.g., captured data) will be destroyed.
    You should never clean a taskflow while it is being run by an executor.
    */
    void clear();

    /**
    @brief applies a visitor to each task in the taskflow

    A visitor is a callable that takes an argument of type tf::Task
    and returns nothing. The following example iterates each task in a
    taskflow and prints its name:

    @code{.cpp}
    taskflow.for_each_task([](tf::Task task){
      std::cout << task.name() << '\n';
    });
    @endcode
    */
    template <typename V>
    void for_each_task(V&& visitor) const;

  private:
    
    mutable std::mutex _mutex;
 
    std::string _name;
   
    Graph _graph;

    std::queue<std::shared_ptr<Topology>> _topologies;

    std::optional<std::list<Taskflow>::iterator> _satellite;
    
    void _dump(std::ostream&, const Taskflow*) const;
    void _dump(std::ostream&, const Node*, Dumper&) const;
    void _dump(std::ostream&, const Graph&, Dumper&) const;
};

// Constructor
inline Taskflow::Taskflow(const std::string& name) : 
  FlowBuilder {_graph},
  _name       {name} {
}

// Constructor
inline Taskflow::Taskflow() : FlowBuilder{_graph} {
}

// Move constructor
inline Taskflow::Taskflow(Taskflow&& rhs) : FlowBuilder{_graph} {

  std::scoped_lock<std::mutex> lock(rhs._mutex);
  
  _name = std::move(rhs._name);
  _graph = std::move(rhs._graph); 
  _topologies = std::move(rhs._topologies);
  _satellite = rhs._satellite;

  rhs._satellite.reset();
}

// Move assignment
inline Taskflow& Taskflow::operator = (Taskflow&& rhs) {
  if(this != &rhs) {
    std::scoped_lock<std::mutex, std::mutex> lock(_mutex, rhs._mutex);
    _name = std::move(rhs._name);
    _graph = std::move(rhs._graph); 
    _topologies = std::move(rhs._topologies);
    _satellite = rhs._satellite;
    rhs._satellite.reset();
  }
  return *this;
}

// Procedure:
inline void Taskflow::clear() {
  _graph.clear();
}

// Function: num_tasks
inline size_t Taskflow::num_tasks() const {
  return _graph.size();
}

// Function: empty
inline bool Taskflow::empty() const {
  return _graph.empty();
}

// Function: name
inline void Taskflow::name(const std::string &name) {
  _name = name;
}

// Function: name
inline const std::string& Taskflow::name() const {
  return _name;
}

// Function: for_each_task
template <typename V>
void Taskflow::for_each_task(V&& visitor) const {
  for(size_t i=0; i<_graph._nodes.size(); ++i) {
    visitor(Task(_graph._nodes[i]));
  }
}

// Procedure: dump
inline std::string Taskflow::dump() const {
  std::ostringstream oss;
  dump(oss);
  return oss.str();
}

// Function: dump
inline void Taskflow::dump(std::ostream& os) const {
  os << "digraph Taskflow {\n";
  _dump(os, this);
  os << "}\n";
}

// Procedure: _dump
inline void Taskflow::_dump(std::ostream& os, const Taskflow* top) const {
  
  Dumper dumper;
  
  dumper.stack.push(top);
  dumper.visited.insert(top);

  while(!dumper.stack.empty()) {
    
    auto f = dumper.stack.top();
    dumper.stack.pop();
    
    os << "subgraph cluster_p" << f << " {\nlabel=\"Taskflow: ";
    if(f->_name.empty()) os << 'p' << f;
    else os << f->_name;
    os << "\";\n";
    _dump(os, f->_graph, dumper);
    os << "}\n";
  }
}

// Procedure: _dump
inline void Taskflow::_dump(
  std::ostream& os, const Node* node, Dumper& dumper
) const {

  os << 'p' << node << "[label=\"";
  if(node->_name.empty()) os << 'p' << node;
  else os << node->_name;
  os << "\" ";

  // shape for node
  switch(node->_handle.index()) {

    case Node::CONDITION:
      os << "shape=diamond color=black fillcolor=aquamarine style=filled";
    break;

    case Node::CUDAFLOW:
      os << " style=\"filled\""
         << " color=\"black\" fillcolor=\"purple\""
         << " fontcolor=\"white\""
         << " shape=\"folder\"";
    break;

    case Node::SYCLFLOW:
      os << " style=\"filled\""
         << " color=\"black\" fillcolor=\"red\""
         << " fontcolor=\"white\""
         << " shape=\"folder\"";
    break; 

    default:
    break;
  }

  os << "];\n";
  
  for(size_t s=0; s<node->_successors.size(); ++s) {
    if(node->_handle.index() == Node::CONDITION) {
      // case edge is dashed
      os << 'p' << node << " -> p" << node->_successors[s] 
         << " [style=dashed label=\"" << s << "\"];\n";
    } else {
        os << 'p' << node << " -> p" << node->_successors[s] << ";\n";
    }
  }

  // subflow join node
  if (node->_parent && node->_successors.size() == 0) {
      os << 'p' << node << " -> p" << node->_parent << ";\n";
  }

<<<<<<< HEAD
  switch(node->_handle.index()) {

    case Node::DYNAMIC: {
      auto& sbg = std::get_if<Node::Dynamic>(&node->_handle)->subgraph;
      if(!sbg.empty()) {
        os << "subgraph cluster_p" << node << " {\nlabel=\"Subflow: ";
        if(node->_name.empty()) os << 'p' << node;
        else os << node->_name;

        os << "\";\n" << "color=blue\n";
        _dump(os, sbg, dumper);
=======
  // using std::get_if instead of std::get in the following makes this compatible with older macOS versions
  // the result of std::get_if is guaranteed to be non-null due to the index check
  switch (node->_handle.index()) {
      case Node::DYNAMIC: {
          auto& sbg = std::get_if<Node::Dynamic>(&(node->_handle))->subgraph;
          if (!sbg.empty()) {
              os << "subgraph cluster_p" << node << " {\nlabel=\"Subflow: ";
              if (node->_name.empty())
                  os << 'p' << node;
              else
                  os << node->_name;

              os << "\";\n"
                 << "color=blue\n";
              _dump(os, sbg, dumper);
>>>>>>> fdb2d681
        os << "}\n";
      }
    }
    break;
    
    case Node::CUDAFLOW: {
<<<<<<< HEAD
      std::get_if<Node::cudaFlow>(&node->_handle)->graph->dump(
        os, node, node->_name
      );
=======
        std::get_if<Node::cudaFlow>(&(node->_handle))->graph->dump(os, node, node->_name);
>>>>>>> fdb2d681
    }
    break;
    
    case Node::SYCLFLOW: {
<<<<<<< HEAD
      std::get_if<Node::syclFlow>(&node->_handle)->graph->dump(
        os, node, node->_name
      );
=======
        std::get_if<Node::syclFlow>(&(node->_handle))->graph->dump(os, node, node->_name);
>>>>>>> fdb2d681
    }
    break;

    default:
    break;
  }
}

// Procedure: _dump
inline void Taskflow::_dump(
  std::ostream& os, const Graph& graph, Dumper& dumper
) const {
    
  for(const auto& n : graph._nodes) {

    // regular task
    if(n->_handle.index() != Node::MODULE) {
      _dump(os, n, dumper);
    }
    // module task
    else {
<<<<<<< HEAD

      auto module = std::get_if<Node::Module>(&n->_handle)->module;

      os << 'p' << n << "[shape=box3d, color=blue, label=\"";
      if(n->_name.empty()) os << n;
      else os << n->_name;
      os << " [Taskflow: ";
      if(module->_name.empty()) os << 'p' << module;
      else os << module->_name;
      os << "]\"];\n";

      if(dumper.visited.find(module) == dumper.visited.end()) {
        dumper.visited.insert(module);
=======
        // using std::get_if instead of std::get makes this compatible with older macOS versions
        // the result of std::get_if is guaranteed to be non-null due to the index check above
        auto module = std::get_if<Node::Module>(&(n->_handle))->module;

        os << 'p' << n << "[shape=box3d, color=blue, label=\"";
        if (n->_name.empty())
            os << n;
        else
            os << n->_name;
        os << " [Taskflow: ";
        if (module->_name.empty())
            os << 'p' << module;
        else
            os << module->_name;
        os << "]\"];\n";

        if (dumper.visited.find(module) == dumper.visited.end()) {
            dumper.visited.insert(module);
>>>>>>> fdb2d681
        dumper.stack.push(module);
      }

      for(const auto s : n->_successors) {
        os << 'p' << n << "->" << 'p' << s << ";\n";
      }
    }
  }
}

// ----------------------------------------------------------------------------
// class definition: Future
// ----------------------------------------------------------------------------

/**
@class Future

@brief class to access the result of task execution

tf::Future is a derived class from std::future that will eventually hold the
execution result of a submitted taskflow (e.g., tf::Executor::run)
or an asynchronous task (e.g., tf::Executor::async).
In addition to base methods of std::future,
you can call tf::Future::cancel to cancel the execution of the running taskflow
associated with this future object.
The following example cancels a submission of a taskflow that contains
1000 tasks each running one second.

@code{.cpp}
tf::Executor executor;
tf::Taskflow taskflow;

for(int i=0; i<1000; i++) {
  taskflow.emplace([](){ 
    std::this_thread::sleep_for(std::chrono::seconds(1));
  });
}

// submit the taskflow
tf::Future fu = executor.run(taskflow);

// request to cancel the submitted execution above
fu.cancel();

// wait until the cancellation finishes
fu.get();
@endcode
*/
template <typename T>
class Future : public std::future<T>  {

  friend class Executor;
  friend class Subflow;
  
  using handle_t = std::variant<
    std::monostate, std::weak_ptr<Topology>, std::weak_ptr<AsyncTopology>
  >;

  // variant index
  constexpr static auto ASYNC = get_index_v<std::weak_ptr<AsyncTopology>, handle_t>;
  constexpr static auto TASKFLOW = get_index_v<std::weak_ptr<Topology>, handle_t>; 

  public:
    
    /**
    @brief default constructor
    */
    Future() = default;

    /**
    @brief disabled copy constructor
    */
    Future(const Future&) = delete;
    
    /**
    @brief default move constructor
    */
    Future(Future&&) = default;
    
    /**
    @brief disabled copy assignment
    */
    Future& operator = (const Future&) = delete;

    /**
    @brief default move assignment
    */
    Future& operator = (Future&&) = default;

    /**
    @brief cancels the execution of the running taskflow associated with 
           this future object

    @return @c true if the execution can be cancelled or
            @c false if the execution has already completed

    When you request a cancellation, the executor will stop scheduling
    any tasks onwards. Tasks that are already running will continue to finish
    (non-preemptive).
    You can call tf::Future::wait to wait for the cancellation to complete.
    */
    bool cancel();

  private:
    
    handle_t _handle;

    template <typename P>
    Future(std::future<T>&&, P&&);
};

template <typename T>
template <typename P>
Future<T>::Future(std::future<T>&& fu, P&& p) :
  std::future<T> {std::move(fu)},
  _handle        {std::forward<P>(p)} {
}

// Function: cancel
template <typename T>
bool Future<T>::cancel() {
  return std::visit([](auto&& arg){
    using P = std::decay_t<decltype(arg)>;
    if constexpr(std::is_same_v<P, std::monostate>) {
      return false;
    }
    else {
      auto ptr = arg.lock();
      if(ptr) {
        ptr->_is_cancelled = true;
        return true;
      }
      return false;
    }
  }, _handle);
}


}  // end of namespace tf. ---------------------------------------------------<|MERGE_RESOLUTION|>--- conflicted
+++ resolved
@@ -338,7 +338,6 @@
       os << 'p' << node << " -> p" << node->_parent << ";\n";
   }
 
-<<<<<<< HEAD
   switch(node->_handle.index()) {
 
     case Node::DYNAMIC: {
@@ -350,47 +349,22 @@
 
         os << "\";\n" << "color=blue\n";
         _dump(os, sbg, dumper);
-=======
-  // using std::get_if instead of std::get in the following makes this compatible with older macOS versions
-  // the result of std::get_if is guaranteed to be non-null due to the index check
-  switch (node->_handle.index()) {
-      case Node::DYNAMIC: {
-          auto& sbg = std::get_if<Node::Dynamic>(&(node->_handle))->subgraph;
-          if (!sbg.empty()) {
-              os << "subgraph cluster_p" << node << " {\nlabel=\"Subflow: ";
-              if (node->_name.empty())
-                  os << 'p' << node;
-              else
-                  os << node->_name;
-
-              os << "\";\n"
-                 << "color=blue\n";
-              _dump(os, sbg, dumper);
->>>>>>> fdb2d681
         os << "}\n";
       }
     }
     break;
     
     case Node::CUDAFLOW: {
-<<<<<<< HEAD
       std::get_if<Node::cudaFlow>(&node->_handle)->graph->dump(
         os, node, node->_name
       );
-=======
-        std::get_if<Node::cudaFlow>(&(node->_handle))->graph->dump(os, node, node->_name);
->>>>>>> fdb2d681
     }
     break;
     
     case Node::SYCLFLOW: {
-<<<<<<< HEAD
       std::get_if<Node::syclFlow>(&node->_handle)->graph->dump(
         os, node, node->_name
       );
-=======
-        std::get_if<Node::syclFlow>(&(node->_handle))->graph->dump(os, node, node->_name);
->>>>>>> fdb2d681
     }
     break;
 
@@ -412,8 +386,6 @@
     }
     // module task
     else {
-<<<<<<< HEAD
-
       auto module = std::get_if<Node::Module>(&n->_handle)->module;
 
       os << 'p' << n << "[shape=box3d, color=blue, label=\"";
@@ -426,26 +398,6 @@
 
       if(dumper.visited.find(module) == dumper.visited.end()) {
         dumper.visited.insert(module);
-=======
-        // using std::get_if instead of std::get makes this compatible with older macOS versions
-        // the result of std::get_if is guaranteed to be non-null due to the index check above
-        auto module = std::get_if<Node::Module>(&(n->_handle))->module;
-
-        os << 'p' << n << "[shape=box3d, color=blue, label=\"";
-        if (n->_name.empty())
-            os << n;
-        else
-            os << n->_name;
-        os << " [Taskflow: ";
-        if (module->_name.empty())
-            os << 'p' << module;
-        else
-            os << module->_name;
-        os << "]\"];\n";
-
-        if (dumper.visited.find(module) == dumper.visited.end()) {
-            dumper.visited.insert(module);
->>>>>>> fdb2d681
         dumper.stack.push(module);
       }
 
