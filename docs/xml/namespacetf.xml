<?xml version='1.0' encoding='UTF-8' standalone='no'?>
<doxygen xmlns:xsi="http://www.w3.org/2001/XMLSchema-instance" xsi:noNamespaceSchemaLocation="compound.xsd" version="1.8.14">
  <compounddef id="namespacetf" kind="namespace" language="C++">
    <compoundname>tf</compoundname>
    <innerclass refid="classtf_1_1ChromeObserver" prot="public">tf::ChromeObserver</innerclass>
    <innerclass refid="classtf_1_1CriticalSection" prot="public">tf::CriticalSection</innerclass>
    <innerclass refid="classtf_1_1cudaDeviceAllocator" prot="public">tf::cudaDeviceAllocator</innerclass>
    <innerclass refid="classtf_1_1cudaDeviceVector" prot="private">tf::cudaDeviceVector</innerclass>
    <innerclass refid="classtf_1_1cudaEvent" prot="public">tf::cudaEvent</innerclass>
    <innerclass refid="structtf_1_1cudaEventCreator" prot="private">tf::cudaEventCreator</innerclass>
    <innerclass refid="structtf_1_1cudaEventDeleter" prot="private">tf::cudaEventDeleter</innerclass>
    <innerclass refid="classtf_1_1cudaExecutionPolicy" prot="public">tf::cudaExecutionPolicy</innerclass>
    <innerclass refid="classtf_1_1cudaFlow" prot="public">tf::cudaFlow</innerclass>
    <innerclass refid="classtf_1_1cudaFlowCapturer" prot="public">tf::cudaFlowCapturer</innerclass>
    <innerclass refid="classtf_1_1cudaFlowLinearOptimizer" prot="public">tf::cudaFlowLinearOptimizer</innerclass>
    <innerclass refid="classtf_1_1cudaFlowOptimizerBase" prot="private">tf::cudaFlowOptimizerBase</innerclass>
    <innerclass refid="classtf_1_1cudaFlowRoundRobinOptimizer" prot="public">tf::cudaFlowRoundRobinOptimizer</innerclass>
    <innerclass refid="classtf_1_1cudaFlowSequentialOptimizer" prot="public">tf::cudaFlowSequentialOptimizer</innerclass>
    <innerclass refid="classtf_1_1cudaScopedDevice" prot="public">tf::cudaScopedDevice</innerclass>
    <innerclass refid="structtf_1_1cudaSharedMemory" prot="private">tf::cudaSharedMemory</innerclass>
    <innerclass refid="structtf_1_1cudaSharedMemory_3_01bool_01_4" prot="private">tf::cudaSharedMemory&lt; bool &gt;</innerclass>
    <innerclass refid="structtf_1_1cudaSharedMemory_3_01char_01_4" prot="private">tf::cudaSharedMemory&lt; char &gt;</innerclass>
    <innerclass refid="structtf_1_1cudaSharedMemory_3_01double_01_4" prot="private">tf::cudaSharedMemory&lt; double &gt;</innerclass>
    <innerclass refid="structtf_1_1cudaSharedMemory_3_01float_01_4" prot="private">tf::cudaSharedMemory&lt; float &gt;</innerclass>
    <innerclass refid="structtf_1_1cudaSharedMemory_3_01int_01_4" prot="private">tf::cudaSharedMemory&lt; int &gt;</innerclass>
    <innerclass refid="structtf_1_1cudaSharedMemory_3_01long_01_4" prot="private">tf::cudaSharedMemory&lt; long &gt;</innerclass>
    <innerclass refid="structtf_1_1cudaSharedMemory_3_01short_01_4" prot="private">tf::cudaSharedMemory&lt; short &gt;</innerclass>
    <innerclass refid="structtf_1_1cudaSharedMemory_3_01unsigned_01char_01_4" prot="private">tf::cudaSharedMemory&lt; unsigned char &gt;</innerclass>
    <innerclass refid="structtf_1_1cudaSharedMemory_3_01unsigned_01int_01_4" prot="private">tf::cudaSharedMemory&lt; unsigned int &gt;</innerclass>
    <innerclass refid="structtf_1_1cudaSharedMemory_3_01unsigned_01long_01_4" prot="private">tf::cudaSharedMemory&lt; unsigned long &gt;</innerclass>
    <innerclass refid="structtf_1_1cudaSharedMemory_3_01unsigned_01short_01_4" prot="private">tf::cudaSharedMemory&lt; unsigned short &gt;</innerclass>
    <innerclass refid="classtf_1_1cudaStream" prot="public">tf::cudaStream</innerclass>
    <innerclass refid="structtf_1_1cudaStreamCreator" prot="private">tf::cudaStreamCreator</innerclass>
    <innerclass refid="structtf_1_1cudaStreamDeleter" prot="private">tf::cudaStreamDeleter</innerclass>
    <innerclass refid="classtf_1_1cudaTask" prot="public">tf::cudaTask</innerclass>
    <innerclass refid="classtf_1_1cudaUSMAllocator" prot="public">tf::cudaUSMAllocator</innerclass>
    <innerclass refid="classtf_1_1CustomGraphBase" prot="private">tf::CustomGraphBase</innerclass>
    <innerclass refid="classtf_1_1DataPipe" prot="public">tf::DataPipe</innerclass>
    <innerclass refid="classtf_1_1DataPipeline" prot="public">tf::DataPipeline</innerclass>
    <innerclass refid="classtf_1_1DeferredPipeflow" prot="private">tf::DeferredPipeflow</innerclass>
    <innerclass refid="classtf_1_1DynamicPartitioner" prot="public">tf::DynamicPartitioner</innerclass>
    <innerclass refid="structtf_1_1ExecutionPolicy" prot="public">tf::ExecutionPolicy</innerclass>
    <innerclass refid="classtf_1_1Executor" prot="public">tf::Executor</innerclass>
    <innerclass refid="classtf_1_1FlowBuilder" prot="public">tf::FlowBuilder</innerclass>
    <innerclass refid="classtf_1_1Future" prot="public">tf::Future</innerclass>
    <innerclass refid="classtf_1_1Graph" prot="public">tf::Graph</innerclass>
    <innerclass refid="classtf_1_1GuidedPartitioner" prot="public">tf::GuidedPartitioner</innerclass>
    <innerclass refid="structtf_1_1IsPod" prot="private">tf::IsPod</innerclass>
    <innerclass refid="classtf_1_1Node" prot="private">tf::Node</innerclass>
    <innerclass refid="classtf_1_1ObserverInterface" prot="public">tf::ObserverInterface</innerclass>
    <innerclass refid="classtf_1_1PartitionerBase" prot="public">tf::PartitionerBase</innerclass>
    <innerclass refid="classtf_1_1Pipe" prot="public">tf::Pipe</innerclass>
    <innerclass refid="classtf_1_1Pipeflow" prot="public">tf::Pipeflow</innerclass>
    <innerclass refid="classtf_1_1Pipeline" prot="public">tf::Pipeline</innerclass>
    <innerclass refid="structtf_1_1ProfileData" prot="private">tf::ProfileData</innerclass>
    <innerclass refid="classtf_1_1RandomPartitioner" prot="public">tf::RandomPartitioner</innerclass>
    <innerclass refid="classtf_1_1Runtime" prot="public">tf::Runtime</innerclass>
    <innerclass refid="classtf_1_1ScalablePipeline" prot="public">tf::ScalablePipeline</innerclass>
    <innerclass refid="structtf_1_1Segment" prot="private">tf::Segment</innerclass>
    <innerclass refid="classtf_1_1Semaphore" prot="public">tf::Semaphore</innerclass>
    <innerclass refid="classtf_1_1SmallVector" prot="public">tf::SmallVector</innerclass>
    <innerclass refid="classtf_1_1SmallVectorBase" prot="private">tf::SmallVectorBase</innerclass>
    <innerclass refid="classtf_1_1SmallVectorImpl" prot="private">tf::SmallVectorImpl</innerclass>
    <innerclass refid="structtf_1_1SmallVectorStorage" prot="private">tf::SmallVectorStorage</innerclass>
    <innerclass refid="structtf_1_1SmallVectorStorage_3_01T_00_010_01_4" prot="private">tf::SmallVectorStorage&lt; T, 0 &gt;</innerclass>
    <innerclass refid="structtf_1_1SmallVectorStorage_3_01T_00_011_01_4" prot="private">tf::SmallVectorStorage&lt; T, 1 &gt;</innerclass>
    <innerclass refid="classtf_1_1SmallVectorTemplateBase" prot="private">tf::SmallVectorTemplateBase</innerclass>
    <innerclass refid="classtf_1_1SmallVectorTemplateBase_3_01T_00_01true_01_4" prot="private">tf::SmallVectorTemplateBase&lt; T, true &gt;</innerclass>
    <innerclass refid="classtf_1_1SmallVectorTemplateCommon" prot="private">tf::SmallVectorTemplateCommon</innerclass>
    <innerclass refid="classtf_1_1StaticPartitioner" prot="public">tf::StaticPartitioner</innerclass>
    <innerclass refid="classtf_1_1Subflow" prot="public">tf::Subflow</innerclass>
    <innerclass refid="classtf_1_1Task" prot="public">tf::Task</innerclass>
    <innerclass refid="classtf_1_1Taskflow" prot="public">tf::Taskflow</innerclass>
    <innerclass refid="classtf_1_1TaskQueue" prot="public">tf::TaskQueue</innerclass>
    <innerclass refid="classtf_1_1TaskView" prot="public">tf::TaskView</innerclass>
    <innerclass refid="classtf_1_1TFProfManager" prot="private">tf::TFProfManager</innerclass>
    <innerclass refid="classtf_1_1TFProfObserver" prot="public">tf::TFProfObserver</innerclass>
    <innerclass refid="structtf_1_1Timeline" prot="private">tf::Timeline</innerclass>
    <innerclass refid="classtf_1_1Worker" prot="public">tf::Worker</innerclass>
    <innerclass refid="classtf_1_1WorkerInterface" prot="public">tf::WorkerInterface</innerclass>
    <innerclass refid="classtf_1_1WorkerView" prot="public">tf::WorkerView</innerclass>
    <innernamespace refid="namespacetf_1_1detail">tf::detail</innernamespace>
      <sectiondef kind="enum">
      <memberdef kind="enum" id="namespacetf_1ac9f4add8f716ed323b0bdbbc1d89346f" prot="public" static="no" strong="yes">
        <type>unsigned</type>
        <name>TaskPriority</name>
        <enumvalue id="namespacetf_1ac9f4add8f716ed323b0bdbbc1d89346fab89de3b4b81c4facfac906edf29aec8c" prot="public">
          <name>HIGH</name>
          <initializer>= 0</initializer>
          <briefdescription>
<para>value of the highest priority (i.e., 0) </para>          </briefdescription>
          <detaileddescription>
          </detaileddescription>
        </enumvalue>
        <enumvalue id="namespacetf_1ac9f4add8f716ed323b0bdbbc1d89346fa1e23852820b9154316c7c06e2b7ba051" prot="public">
          <name>NORMAL</name>
          <initializer>= 1</initializer>
          <briefdescription>
<para>value of the normal priority (i.e., 1) </para>          </briefdescription>
          <detaileddescription>
          </detaileddescription>
        </enumvalue>
        <enumvalue id="namespacetf_1ac9f4add8f716ed323b0bdbbc1d89346fa41bc94cbd8eebea13ce0491b2ac11b88" prot="public">
          <name>LOW</name>
          <initializer>= 2</initializer>
          <briefdescription>
<para>value of the lowest priority (i.e., 2) </para>          </briefdescription>
          <detaileddescription>
          </detaileddescription>
        </enumvalue>
        <enumvalue id="namespacetf_1ac9f4add8f716ed323b0bdbbc1d89346fa26a4b44a837bf97b972628509912b4a5" prot="public">
          <name>MAX</name>
          <initializer>= 3</initializer>
          <briefdescription>
<para>conventional value for iterating priority values </para>          </briefdescription>
          <detaileddescription>
          </detaileddescription>
        </enumvalue>
        <briefdescription>
<para>enumeration of all task priority values </para>        </briefdescription>
        <detaileddescription>
<para>A priority is an enumerated value of type <computeroutput>unsigned</computeroutput>. Currently, Taskflow defines three priority levels, <computeroutput>HIGH</computeroutput>, <computeroutput>NORMAL</computeroutput>, and <computeroutput>LOW</computeroutput>, starting from 0, 1, to 2. That is, the lower the value, the higher the priority. </para>        </detaileddescription>
        <inbodydescription>
        </inbodydescription>
        <location file="/home/twhuang/Code/taskflow/taskflow/core/tsq.hpp" line="29" column="1" bodyfile="/home/twhuang/Code/taskflow/taskflow/core/tsq.hpp" bodystart="29" bodyend="38"/>
      </memberdef>
      <memberdef kind="enum" id="namespacetf_1a1355048578785a80414707ff308b395a" prot="public" static="no" strong="yes">
        <type>int</type>
        <name>TaskType</name>
        <enumvalue id="namespacetf_1a1355048578785a80414707ff308b395aae54e6f6ba0c7cbb4eb7a2016e2f17842" prot="public">
          <name>PLACEHOLDER</name>
          <initializer>= 0</initializer>
          <briefdescription>
<para>placeholder task type </para>          </briefdescription>
          <detaileddescription>
          </detaileddescription>
        </enumvalue>
        <enumvalue id="namespacetf_1a1355048578785a80414707ff308b395aafe6f99ef1ec99efbdc19a9786cf1facc" prot="public">
          <name>STATIC</name>
          <briefdescription>
<para>static task type </para>          </briefdescription>
          <detaileddescription>
          </detaileddescription>
        </enumvalue>
        <enumvalue id="namespacetf_1a1355048578785a80414707ff308b395aa0fcc90da4811c877ba9f9c12f7d60bc9" prot="public">
          <name>DYNAMIC</name>
          <briefdescription>
<para>dynamic (subflow) task type </para>          </briefdescription>
          <detaileddescription>
          </detaileddescription>
        </enumvalue>
        <enumvalue id="namespacetf_1a1355048578785a80414707ff308b395aa9f768c0bb1c3e84ca086a85211e978ac" prot="public">
          <name>CONDITION</name>
          <briefdescription>
<para>condition task type </para>          </briefdescription>
          <detaileddescription>
          </detaileddescription>
        </enumvalue>
        <enumvalue id="namespacetf_1a1355048578785a80414707ff308b395aa1cf5e1f5569acda3c4a88a91c5130a69" prot="public">
          <name>MODULE</name>
          <briefdescription>
<para>module task type </para>          </briefdescription>
          <detaileddescription>
          </detaileddescription>
        </enumvalue>
        <enumvalue id="namespacetf_1a1355048578785a80414707ff308b395aabe553330beb7b3d994656e0a4e66cd96" prot="public">
          <name>ASYNC</name>
          <briefdescription>
<para>asynchronous task type </para>          </briefdescription>
          <detaileddescription>
          </detaileddescription>
        </enumvalue>
        <enumvalue id="namespacetf_1a1355048578785a80414707ff308b395aa0db45d2a4141101bdfe48e3314cfbca3" prot="public">
          <name>UNDEFINED</name>
          <briefdescription>
<para>undefined task type (for internal use only) </para>          </briefdescription>
          <detaileddescription>
          </detaileddescription>
        </enumvalue>
        <briefdescription>
<para>enumeration of all task types </para>        </briefdescription>
        <detaileddescription>
        </detaileddescription>
        <inbodydescription>
        </inbodydescription>
        <location file="/home/twhuang/Code/taskflow/taskflow/core/task.hpp" line="21" column="1" bodyfile="/home/twhuang/Code/taskflow/taskflow/core/task.hpp" bodystart="21" bodyend="36"/>
      </memberdef>
      <memberdef kind="enum" id="namespacetf_1a192f7cb0fab2eb6f1c84f6046706435d" prot="public" static="no" strong="yes">
        <type>int</type>
        <name>ObserverType</name>
        <enumvalue id="namespacetf_1a192f7cb0fab2eb6f1c84f6046706435dac19bf39d8838d00eddb556775fa8acce" prot="public">
          <name>TFPROF</name>
          <initializer>= 0</initializer>
          <briefdescription>
          </briefdescription>
          <detaileddescription>
          </detaileddescription>
        </enumvalue>
        <enumvalue id="namespacetf_1a192f7cb0fab2eb6f1c84f6046706435da37960509766262569d504f02a0ee986d" prot="public">
          <name>CHROME</name>
          <briefdescription>
          </briefdescription>
          <detaileddescription>
          </detaileddescription>
        </enumvalue>
        <enumvalue id="namespacetf_1a192f7cb0fab2eb6f1c84f6046706435da0db45d2a4141101bdfe48e3314cfbca3" prot="public">
          <name>UNDEFINED</name>
          <briefdescription>
          </briefdescription>
          <detaileddescription>
          </detaileddescription>
        </enumvalue>
        <briefdescription>
<para>enumeration of all observer types </para>        </briefdescription>
        <detaileddescription>
        </detaileddescription>
        <inbodydescription>
        </inbodydescription>
        <location file="/home/twhuang/Code/taskflow/taskflow/core/observer.hpp" line="1026" column="1" bodyfile="/home/twhuang/Code/taskflow/taskflow/core/observer.hpp" bodystart="1026" bodyend="1030"/>
      </memberdef>
      <memberdef kind="enum" id="namespacetf_1abb7a11e41fd457f69e7ff45d4c769564" prot="public" static="no" strong="yes">
        <type>int</type>
        <name>PipeType</name>
        <enumvalue id="namespacetf_1abb7a11e41fd457f69e7ff45d4c769564adf13a99b035d6f0bce4f44ab18eec8eb" prot="public">
          <name>PARALLEL</name>
          <initializer>= 1</initializer>
          <briefdescription>
<para>parallel type </para>          </briefdescription>
          <detaileddescription>
          </detaileddescription>
        </enumvalue>
        <enumvalue id="namespacetf_1abb7a11e41fd457f69e7ff45d4c769564a7b804a28d6154ab8007287532037f1d0" prot="public">
          <name>SERIAL</name>
          <initializer>= 2</initializer>
          <briefdescription>
<para>serial type </para>          </briefdescription>
          <detaileddescription>
          </detaileddescription>
        </enumvalue>
        <briefdescription>
<para>enumeration of all pipe types </para>        </briefdescription>
        <detaileddescription>
        </detaileddescription>
        <inbodydescription>
        </inbodydescription>
        <location file="/home/twhuang/Code/taskflow/taskflow/algorithm/pipeline.hpp" line="189" column="1" bodyfile="/home/twhuang/Code/taskflow/taskflow/algorithm/pipeline.hpp" bodystart="189" bodyend="194"/>
      </memberdef>
      <memberdef kind="enum" id="namespacetf_1afebc56ae6d5765010d0dd13a5f04132e" prot="public" static="no" strong="yes">
        <type>int</type>
        <name>cudaTaskType</name>
        <enumvalue id="namespacetf_1afebc56ae6d5765010d0dd13a5f04132eaba2b45bdc11e2a4a6e86aab2ac693cbb" prot="public">
          <name>EMPTY</name>
          <initializer>= 0</initializer>
          <briefdescription>
<para>empty task type </para>          </briefdescription>
          <detaileddescription>
          </detaileddescription>
        </enumvalue>
        <enumvalue id="namespacetf_1afebc56ae6d5765010d0dd13a5f04132eab9361011891280a44d85b967739cc6a5" prot="public">
          <name>HOST</name>
          <briefdescription>
<para>host task type </para>          </briefdescription>
          <detaileddescription>
          </detaileddescription>
        </enumvalue>
        <enumvalue id="namespacetf_1afebc56ae6d5765010d0dd13a5f04132ea41d4dbfd78ceea21abb0ecb03c3cc921" prot="public">
          <name>MEMSET</name>
          <briefdescription>
<para>memory set task type </para>          </briefdescription>
          <detaileddescription>
          </detaileddescription>
        </enumvalue>
        <enumvalue id="namespacetf_1afebc56ae6d5765010d0dd13a5f04132eac5d10cc70cce96265c445f14e7f5aba4" prot="public">
          <name>MEMCPY</name>
          <briefdescription>
<para>memory copy task type </para>          </briefdescription>
          <detaileddescription>
          </detaileddescription>
        </enumvalue>
        <enumvalue id="namespacetf_1afebc56ae6d5765010d0dd13a5f04132ea35c10219c45ccfb5b07444fd7e17214c" prot="public">
          <name>KERNEL</name>
          <briefdescription>
<para>memory copy task type </para>          </briefdescription>
          <detaileddescription>
          </detaileddescription>
        </enumvalue>
        <enumvalue id="namespacetf_1afebc56ae6d5765010d0dd13a5f04132ea46be697979903d784a70aeec45eb14ad" prot="public">
          <name>SUBFLOW</name>
          <briefdescription>
<para>subflow (child graph) task type </para>          </briefdescription>
          <detaileddescription>
          </detaileddescription>
        </enumvalue>
        <enumvalue id="namespacetf_1afebc56ae6d5765010d0dd13a5f04132eab72f08e0732365cac9599b5c42157bf9" prot="public">
          <name>CAPTURE</name>
          <briefdescription>
<para>capture task type </para>          </briefdescription>
          <detaileddescription>
          </detaileddescription>
        </enumvalue>
        <enumvalue id="namespacetf_1afebc56ae6d5765010d0dd13a5f04132ea0db45d2a4141101bdfe48e3314cfbca3" prot="public">
          <name>UNDEFINED</name>
          <briefdescription>
<para>undefined task type </para>          </briefdescription>
          <detaileddescription>
          </detaileddescription>
        </enumvalue>
        <briefdescription>
<para>enumeration of all cudaTask types </para>        </briefdescription>
        <detaileddescription>
        </detaileddescription>
        <inbodydescription>
        </inbodydescription>
        <location file="/home/twhuang/Code/taskflow/taskflow/cuda/cuda_task.hpp" line="21" column="1" bodyfile="/home/twhuang/Code/taskflow/taskflow/cuda/cuda_task.hpp" bodystart="21" bodyend="38"/>
      </memberdef>
      </sectiondef>
      <sectiondef kind="typedef">
      <memberdef kind="typedef" id="namespacetf_1a8cff4bbd797dde4dfab096c3cc657833" prot="public" static="no">
        <type><ref refid="cpp/chrono/time_point" kindref="compound" external="/home/twhuang/Code/taskflow/doxygen/cppreference-doxygen-web.tag.xml">std::chrono::time_point</ref>&lt; <ref refid="cpp/chrono/steady_clock" kindref="compound" external="/home/twhuang/Code/taskflow/doxygen/cppreference-doxygen-web.tag.xml">std::chrono::steady_clock</ref> &gt;</type>
        <definition>using tf::observer_stamp_t = typedef std::chrono::time_point&lt;std::chrono::steady_clock&gt;</definition>
        <argsstring></argsstring>
        <name>observer_stamp_t</name>
        <briefdescription>
<para>default time point type of observers </para>        </briefdescription>
        <detaileddescription>
        </detaileddescription>
        <inbodydescription>
        </inbodydescription>
        <location file="/home/twhuang/Code/taskflow/taskflow/core/observer.hpp" line="20" column="1" bodyfile="/home/twhuang/Code/taskflow/taskflow/core/observer.hpp" bodystart="20" bodyend="-1"/>
      </memberdef>
      <memberdef kind="typedef" id="namespacetf_1a04cb73dba3a2101ed735b8e7122aca60" prot="public" static="no">
        <type><ref refid="structtf_1_1ExecutionPolicy" kindref="compound">ExecutionPolicy</ref>&lt; <ref refid="classtf_1_1GuidedPartitioner" kindref="compound">GuidedPartitioner</ref> &gt;</type>
        <definition>using tf::DefaultExecutionPolicy = typedef ExecutionPolicy&lt;GuidedPartitioner&gt;</definition>
        <argsstring></argsstring>
        <name>DefaultExecutionPolicy</name>
        <briefdescription>
<para>default execution policy using <ref refid="classtf_1_1GuidedPartitioner" kindref="compound">tf::GuidedPartitioner</ref> algorithm </para>        </briefdescription>
        <detaileddescription>
        </detaileddescription>
        <inbodydescription>
        </inbodydescription>
        <location file="/home/twhuang/Code/taskflow/taskflow/algorithm/execution_policy.hpp" line="408" column="1" bodyfile="/home/twhuang/Code/taskflow/taskflow/algorithm/execution_policy.hpp" bodystart="408" bodyend="-1"/>
      </memberdef>
      <memberdef kind="typedef" id="namespacetf_1a0e267ab3e1baeb1962f3b3a374de9553" prot="public" static="no">
        <type><ref refid="classtf_1_1cudaExecutionPolicy" kindref="compound">cudaExecutionPolicy</ref>&lt; 512, 7 &gt;</type>
        <definition>using tf::cudaDefaultExecutionPolicy = typedef cudaExecutionPolicy&lt;512, 7&gt;</definition>
        <argsstring></argsstring>
        <name>cudaDefaultExecutionPolicy</name>
        <briefdescription>
<para>default execution policy </para>        </briefdescription>
        <detaileddescription>
        </detaileddescription>
        <inbodydescription>
        </inbodydescription>
<<<<<<< HEAD
        <location file="/home/twhuang/Code/taskflow/taskflow/cuda/cuda_execution_policy.hpp" line="130" column="1" bodyfile="/home/twhuang/Code/taskflow/taskflow/cuda/cuda_execution_policy.hpp" bodystart="130" bodyend="-1"/>
=======
        <location file="/Users/twhuang/Code/taskflow/taskflow/cuda/cuda_execution_policy.hpp" line="150" column="1" bodyfile="/Users/twhuang/Code/taskflow/taskflow/cuda/cuda_execution_policy.hpp" bodystart="150" bodyend="-1"/>
>>>>>>> 5b4ba4cc
      </memberdef>
      </sectiondef>
      <sectiondef kind="var">
      <memberdef kind="variable" id="namespacetf_1a6e7c9182ac3f60e339a7497c16633d28" prot="private" static="no" mutable="no">
        <type>ObjectPool&lt; Node &gt;</type>
        <definition>ObjectPool&lt;Node&gt; tf::node_pool</definition>
        <argsstring></argsstring>
        <name>node_pool</name>
        <briefdescription>
        </briefdescription>
        <detaileddescription>
        </detaileddescription>
        <inbodydescription>
        </inbodydescription>
        <location file="/home/twhuang/Code/taskflow/taskflow/core/graph.hpp" line="461" column="1" bodyfile="/home/twhuang/Code/taskflow/taskflow/core/graph.hpp" bodystart="461" bodyend="-1"/>
      </memberdef>
      <memberdef kind="variable" id="namespacetf_1a872cf263ab68abc7c3180710fb792528" prot="private" static="no" mutable="no">
        <type>constexpr <ref refid="cpp/container/array" kindref="compound" external="/home/twhuang/Code/taskflow/doxygen/cppreference-doxygen-web.tag.xml">std::array</ref>&lt; <ref refid="namespacetf_1a1355048578785a80414707ff308b395a" kindref="member">TaskType</ref>, 6 &gt;</type>
        <definition>constexpr std::array&lt;TaskType, 6&gt; tf::TASK_TYPES</definition>
        <argsstring></argsstring>
        <name>TASK_TYPES</name>
        <initializer>= {
  <ref refid="namespacetf_1a1355048578785a80414707ff308b395aae54e6f6ba0c7cbb4eb7a2016e2f17842" kindref="member">TaskType::PLACEHOLDER</ref>,
  <ref refid="namespacetf_1a1355048578785a80414707ff308b395aafe6f99ef1ec99efbdc19a9786cf1facc" kindref="member">TaskType::STATIC</ref>,
  <ref refid="namespacetf_1a1355048578785a80414707ff308b395aa0fcc90da4811c877ba9f9c12f7d60bc9" kindref="member">TaskType::DYNAMIC</ref>,
  <ref refid="namespacetf_1a1355048578785a80414707ff308b395aa9f768c0bb1c3e84ca086a85211e978ac" kindref="member">TaskType::CONDITION</ref>,
  <ref refid="namespacetf_1a1355048578785a80414707ff308b395aa1cf5e1f5569acda3c4a88a91c5130a69" kindref="member">TaskType::MODULE</ref>,
  <ref refid="namespacetf_1a1355048578785a80414707ff308b395aabe553330beb7b3d994656e0a4e66cd96" kindref="member">TaskType::ASYNC</ref>,
}</initializer>
        <briefdescription>
<para>array of all task types (used for iterating task types) </para>        </briefdescription>
        <detaileddescription>
        </detaileddescription>
        <inbodydescription>
        </inbodydescription>
        <location file="/home/twhuang/Code/taskflow/taskflow/core/task.hpp" line="42" column="1" bodyfile="/home/twhuang/Code/taskflow/taskflow/core/task.hpp" bodystart="42" bodyend="-1"/>
      </memberdef>
      <memberdef kind="variable" id="namespacetf_1a11fc9c98eb3a0d3a9aa55598b1f4d614" prot="public" static="no" mutable="no">
        <templateparamlist>
          <param>
            <type>typename C</type>
          </param>
        </templateparamlist>
        <type>constexpr bool</type>
        <definition>constexpr bool tf::is_static_task_v</definition>
        <argsstring></argsstring>
        <name>is_static_task_v</name>
        <initializer>=
  (std::is_invocable_r_v&lt;void, C&gt; || std::is_invocable_r_v&lt;void, C, <ref refid="classtf_1_1Runtime" kindref="compound">Runtime</ref>&amp;&gt;) &amp;&amp;
  !std::is_invocable_r_v&lt;int, C&gt; &amp;&amp; !std::is_invocable_r_v&lt;int, C, <ref refid="classtf_1_1Runtime" kindref="compound">Runtime</ref>&amp;&gt; &amp;&amp;
  !std::is_invocable_r_v&lt;<ref refid="classtf_1_1SmallVector" kindref="compound">tf::SmallVector</ref>&lt;int&gt;, C&gt; &amp;&amp;
  !std::is_invocable_r_v&lt;<ref refid="classtf_1_1SmallVector" kindref="compound">tf::SmallVector</ref>&lt;int&gt;, C, <ref refid="classtf_1_1Runtime" kindref="compound">Runtime</ref>&amp;&gt;</initializer>
        <briefdescription>
<para>determines if a callable is a static task </para>        </briefdescription>
        <detaileddescription>
<para>A static task is a callable object constructible from std::function&lt;void()&gt;. </para>        </detaileddescription>
        <inbodydescription>
        </inbodydescription>
        <location file="/home/twhuang/Code/taskflow/taskflow/core/task.hpp" line="92" column="1" bodyfile="/home/twhuang/Code/taskflow/taskflow/core/task.hpp" bodystart="92" bodyend="-1"/>
      </memberdef>
      <memberdef kind="variable" id="namespacetf_1a1eea7593f25ab348cfb656dbdf4e5b05" prot="public" static="no" mutable="no">
        <templateparamlist>
          <param>
            <type>typename C</type>
          </param>
        </templateparamlist>
        <type>constexpr bool</type>
        <definition>constexpr bool tf::is_dynamic_task_v</definition>
        <argsstring></argsstring>
        <name>is_dynamic_task_v</name>
        <initializer>= std::is_invocable_r_v&lt;void, C, <ref refid="classtf_1_1Subflow" kindref="compound">Subflow</ref>&amp;&gt;</initializer>
        <briefdescription>
<para>determines if a callable is a dynamic task </para>        </briefdescription>
        <detaileddescription>
<para>A dynamic task is a callable object constructible from std::function&lt;void(Subflow&amp;)&gt;. </para>        </detaileddescription>
        <inbodydescription>
        </inbodydescription>
        <location file="/home/twhuang/Code/taskflow/taskflow/core/task.hpp" line="104" column="1" bodyfile="/home/twhuang/Code/taskflow/taskflow/core/task.hpp" bodystart="104" bodyend="-1"/>
      </memberdef>
      <memberdef kind="variable" id="namespacetf_1a00ca2fc2de0e679a7d9b8039340343df" prot="public" static="no" mutable="no">
        <templateparamlist>
          <param>
            <type>typename C</type>
          </param>
        </templateparamlist>
        <type>constexpr bool</type>
        <definition>constexpr bool tf::is_condition_task_v</definition>
        <argsstring></argsstring>
        <name>is_condition_task_v</name>
        <initializer>= std::is_invocable_r_v&lt;int, C&gt; ||
                                     std::is_invocable_r_v&lt;int, C, <ref refid="classtf_1_1Runtime" kindref="compound">Runtime</ref>&amp;&gt;</initializer>
        <briefdescription>
<para>determines if a callable is a condition task </para>        </briefdescription>
        <detaileddescription>
<para>A condition task is a callable object constructible from std::function&lt;int()&gt;. </para>        </detaileddescription>
        <inbodydescription>
        </inbodydescription>
        <location file="/home/twhuang/Code/taskflow/taskflow/core/task.hpp" line="112" column="1" bodyfile="/home/twhuang/Code/taskflow/taskflow/core/task.hpp" bodystart="112" bodyend="-1"/>
      </memberdef>
      <memberdef kind="variable" id="namespacetf_1a78c40dc8776735b0f2c27cd446481aff" prot="public" static="no" mutable="no">
        <templateparamlist>
          <param>
            <type>typename C</type>
          </param>
        </templateparamlist>
        <type>constexpr bool</type>
        <definition>constexpr bool tf::is_multi_condition_task_v</definition>
        <argsstring></argsstring>
        <name>is_multi_condition_task_v</name>
        <initializer>=
  std::is_invocable_r_v&lt;<ref refid="classtf_1_1SmallVector" kindref="compound">SmallVector</ref>&lt;int&gt;, C&gt; ||
  std::is_invocable_r_v&lt;<ref refid="classtf_1_1SmallVector" kindref="compound">SmallVector</ref>&lt;int&gt;, C, <ref refid="classtf_1_1Runtime" kindref="compound">Runtime</ref>&amp;&gt;</initializer>
        <briefdescription>
<para>determines if a callable is a multi-condition task </para>        </briefdescription>
        <detaileddescription>
<para>A multi-condition task is a callable object constructible from <ref refid="cpp/utility/functional/function" kindref="compound" external="/home/twhuang/Code/taskflow/doxygen/cppreference-doxygen-web.tag.xml">std::function</ref>&lt;tf::SmallVector&lt;int&gt;()&gt;. </para>        </detaileddescription>
        <inbodydescription>
        </inbodydescription>
        <location file="/home/twhuang/Code/taskflow/taskflow/core/task.hpp" line="122" column="1" bodyfile="/home/twhuang/Code/taskflow/taskflow/core/task.hpp" bodystart="122" bodyend="-1"/>
      </memberdef>
      <memberdef kind="variable" id="namespacetf_1a6720c7fd9025a4c32898264dab03b8be" prot="public" static="no" mutable="no">
        <templateparamlist>
          <param>
            <type>typename C</type>
          </param>
        </templateparamlist>
        <type>constexpr bool</type>
        <definition>constexpr bool tf::is_execution_policy_v</definition>
        <argsstring></argsstring>
        <name>is_execution_policy_v</name>
        <initializer>= <ref refid="cpp/types/is_base_of" kindref="compound" external="/home/twhuang/Code/taskflow/doxygen/cppreference-doxygen-web.tag.xml">std::is_base_of</ref>&lt;<ref refid="classtf_1_1PartitionerBase" kindref="compound">PartitionerBase</ref>, C&gt;::value</initializer>
        <briefdescription>
<para>determines if a type is a partitioner </para>        </briefdescription>
        <detaileddescription>
<para>A partitioner is a derived type from <ref refid="classtf_1_1PartitionerBase" kindref="compound">tf::PartitionerBase</ref>. </para>        </detaileddescription>
        <inbodydescription>
        </inbodydescription>
        <location file="/home/twhuang/Code/taskflow/taskflow/algorithm/execution_policy.hpp" line="416" column="1" bodyfile="/home/twhuang/Code/taskflow/taskflow/algorithm/execution_policy.hpp" bodystart="416" bodyend="-1"/>
      </memberdef>
      </sectiondef>
      <sectiondef kind="func">
      <memberdef kind="function" id="namespacetf_1aea9fe5c87d4439816239b5af6ebeec55" prot="public" static="yes" const="no" explicit="no" inline="yes" virt="non-virtual">
        <templateparamlist>
          <param>
            <type>typename T</type>
          </param>
          <param>
            <type>unsigned</type>
            <declname>N</declname>
            <defname>N</defname>
          </param>
        </templateparamlist>
        <type>size_t</type>
        <definition>static size_t tf::capacity_in_bytes</definition>
        <argsstring>(const SmallVector&lt; T, N &gt; &amp;X)</argsstring>
        <name>capacity_in_bytes</name>
        <param>
          <type>const <ref refid="classtf_1_1SmallVector" kindref="compound">SmallVector</ref>&lt; T, N &gt; &amp;</type>
          <declname>X</declname>
        </param>
        <briefdescription>
        </briefdescription>
        <detaileddescription>
        </detaileddescription>
        <inbodydescription>
        </inbodydescription>
        <location file="/home/twhuang/Code/taskflow/taskflow/utility/small_vector.hpp" line="1026" column="1" bodyfile="/home/twhuang/Code/taskflow/taskflow/utility/small_vector.hpp" bodystart="1026" bodyend="1028"/>
      </memberdef>
      <memberdef kind="function" id="namespacetf_1a6371ab1b1b0e57db6ca95cb4456ac5d3" prot="public" static="no" const="no" explicit="no" inline="no" virt="non-virtual">
        <templateparamlist>
          <param>
            <type>typename T</type>
          </param>
          <param>
            <type>typename...</type>
            <declname>ArgsT</declname>
            <defname>ArgsT</defname>
          </param>
        </templateparamlist>
        <type><ref refid="cpp/memory/shared_ptr" kindref="compound" external="/home/twhuang/Code/taskflow/doxygen/cppreference-doxygen-web.tag.xml">std::shared_ptr</ref>&lt; T &gt;</type>
        <definition>std::shared_ptr&lt;T&gt; tf::make_worker_interface</definition>
        <argsstring>(ArgsT &amp;&amp;... args)</argsstring>
        <name>make_worker_interface</name>
        <param>
          <type>ArgsT &amp;&amp;...</type>
          <declname>args</declname>
        </param>
        <briefdescription>
<para>helper function to create an instance derived from <ref refid="classtf_1_1WorkerInterface" kindref="compound">tf::WorkerInterface</ref> </para>        </briefdescription>
        <detaileddescription>
<para><parameterlist kind="templateparam"><parameteritem>
<parameternamelist>
<parametername>T</parametername>
</parameternamelist>
<parameterdescription>
<para>type derived from <ref refid="classtf_1_1WorkerInterface" kindref="compound">tf::WorkerInterface</ref> </para></parameterdescription>
</parameteritem>
<parameteritem>
<parameternamelist>
<parametername>ArgsT</parametername>
</parameternamelist>
<parameterdescription>
<para>argument types to construct <computeroutput>T</computeroutput> </para></parameterdescription>
</parameteritem>
</parameterlist>
<parameterlist kind="param"><parameteritem>
<parameternamelist>
<parametername>args</parametername>
</parameternamelist>
<parameterdescription>
<para>arguments to forward to the constructor of <computeroutput>T</computeroutput> </para></parameterdescription>
</parameteritem>
</parameterlist>
</para>        </detaileddescription>
        <inbodydescription>
        </inbodydescription>
        <location file="/home/twhuang/Code/taskflow/taskflow/core/worker.hpp" line="249" column="1" bodyfile="/home/twhuang/Code/taskflow/taskflow/core/worker.hpp" bodystart="249" bodyend="255"/>
      </memberdef>
      <memberdef kind="function" id="namespacetf_1a9ca58dc6c666698cc7373eb0262140ef" prot="public" static="no" const="no" explicit="no" inline="yes" virt="non-virtual">
        <type>const char *</type>
        <definition>const char* tf::to_string</definition>
        <argsstring>(TaskType type)</argsstring>
        <name>to_string</name>
        <param>
          <type><ref refid="namespacetf_1a1355048578785a80414707ff308b395a" kindref="member">TaskType</ref></type>
          <declname>type</declname>
        </param>
        <briefdescription>
<para>convert a task type to a human-readable string </para>        </briefdescription>
        <detaileddescription>
<para>The name of each task type is the litte-case string of its characters.</para><para><programlisting filename=".cpp"><codeline><highlight class="normal"><ref refid="namespacetf_1a1355048578785a80414707ff308b395aae54e6f6ba0c7cbb4eb7a2016e2f17842" kindref="member">TaskType::PLACEHOLDER</ref><sp/><sp/><sp/><sp/><sp/>-&gt;<sp/><sp/></highlight><highlight class="stringliteral">&quot;placeholder&quot;</highlight><highlight class="normal"></highlight></codeline>
<codeline><highlight class="normal"><ref refid="namespacetf_1a1355048578785a80414707ff308b395aafe6f99ef1ec99efbdc19a9786cf1facc" kindref="member">TaskType::STATIC</ref><sp/><sp/><sp/><sp/><sp/><sp/><sp/><sp/><sp/><sp/>-&gt;<sp/><sp/></highlight><highlight class="stringliteral">&quot;static&quot;</highlight><highlight class="normal"></highlight></codeline>
<codeline><highlight class="normal"><ref refid="namespacetf_1a1355048578785a80414707ff308b395aa0fcc90da4811c877ba9f9c12f7d60bc9" kindref="member">TaskType::DYNAMIC</ref><sp/><sp/><sp/><sp/><sp/><sp/><sp/><sp/><sp/>-&gt;<sp/><sp/></highlight><highlight class="stringliteral">&quot;subflow&quot;</highlight><highlight class="normal"></highlight></codeline>
<codeline><highlight class="normal"><ref refid="namespacetf_1a1355048578785a80414707ff308b395aa9f768c0bb1c3e84ca086a85211e978ac" kindref="member">TaskType::CONDITION</ref><sp/><sp/><sp/><sp/><sp/><sp/><sp/>-&gt;<sp/><sp/></highlight><highlight class="stringliteral">&quot;condition&quot;</highlight><highlight class="normal"></highlight></codeline>
<codeline><highlight class="normal"><ref refid="namespacetf_1a1355048578785a80414707ff308b395aa1cf5e1f5569acda3c4a88a91c5130a69" kindref="member">TaskType::MODULE</ref><sp/><sp/><sp/><sp/><sp/><sp/><sp/><sp/><sp/><sp/>-&gt;<sp/><sp/></highlight><highlight class="stringliteral">&quot;module&quot;</highlight><highlight class="normal"></highlight></codeline>
<codeline><highlight class="normal"><ref refid="namespacetf_1a1355048578785a80414707ff308b395aabe553330beb7b3d994656e0a4e66cd96" kindref="member">TaskType::ASYNC</ref><sp/><sp/><sp/><sp/><sp/><sp/><sp/><sp/><sp/><sp/><sp/>-&gt;<sp/><sp/></highlight><highlight class="stringliteral">&quot;async&quot;</highlight></codeline>
</programlisting> </para>        </detaileddescription>
        <inbodydescription>
        </inbodydescription>
        <location file="/home/twhuang/Code/taskflow/taskflow/core/task.hpp" line="65" column="1" bodyfile="/home/twhuang/Code/taskflow/taskflow/core/task.hpp" bodystart="65" bodyend="80"/>
      </memberdef>
      <memberdef kind="function" id="namespacetf_1ad216aea4d0f648e149e47374ad015b1f" prot="public" static="no" const="no" explicit="no" inline="yes" virt="non-virtual">
        <type><ref refid="cpp/io/basic_ostream" kindref="compound" external="/home/twhuang/Code/taskflow/doxygen/cppreference-doxygen-web.tag.xml">std::ostream</ref> &amp;</type>
        <definition>std::ostream&amp; tf::operator&lt;&lt;</definition>
        <argsstring>(std::ostream &amp;os, const Task &amp;task)</argsstring>
        <name>operator&lt;&lt;</name>
        <param>
          <type><ref refid="cpp/io/basic_ostream" kindref="compound" external="/home/twhuang/Code/taskflow/doxygen/cppreference-doxygen-web.tag.xml">std::ostream</ref> &amp;</type>
          <declname>os</declname>
        </param>
        <param>
          <type>const <ref refid="classtf_1_1Task" kindref="compound">Task</ref> &amp;</type>
          <declname>task</declname>
        </param>
        <briefdescription>
<para>overload of ostream inserter operator for <ref refid="classtf_1_1Task" kindref="compound">Task</ref> </para>        </briefdescription>
        <detaileddescription>
        </detaileddescription>
        <inbodydescription>
        </inbodydescription>
        <location file="/home/twhuang/Code/taskflow/taskflow/core/task.hpp" line="598" column="1" bodyfile="/home/twhuang/Code/taskflow/taskflow/core/task.hpp" bodystart="598" bodyend="601"/>
      </memberdef>
      <memberdef kind="function" id="namespacetf_1aa3fc0699b2c2b8f2f76bb39f91be1acb" prot="public" static="no" const="no" explicit="no" inline="yes" virt="non-virtual">
        <type>const char *</type>
        <definition>const char* tf::to_string</definition>
        <argsstring>(ObserverType type)</argsstring>
        <name>to_string</name>
        <param>
          <type><ref refid="namespacetf_1a192f7cb0fab2eb6f1c84f6046706435d" kindref="member">ObserverType</ref></type>
          <declname>type</declname>
        </param>
        <briefdescription>
<para>convert an observer type to a human-readable string </para>        </briefdescription>
        <detaileddescription>
        </detaileddescription>
        <inbodydescription>
        </inbodydescription>
        <location file="/home/twhuang/Code/taskflow/taskflow/core/observer.hpp" line="1035" column="1" bodyfile="/home/twhuang/Code/taskflow/taskflow/core/observer.hpp" bodystart="1035" bodyend="1041"/>
      </memberdef>
      <memberdef kind="function" id="namespacetf_1a8975fa5762088789adb0b60f38208309" prot="public" static="no" const="no" explicit="no" inline="no" virt="non-virtual">
        <templateparamlist>
          <param>
            <type>typename Input</type>
          </param>
          <param>
            <type>typename Output</type>
          </param>
          <param>
            <type>typename C</type>
          </param>
        </templateparamlist>
        <type>auto</type>
        <definition>auto tf::make_data_pipe</definition>
        <argsstring>(PipeType d, C &amp;&amp;callable)</argsstring>
        <name>make_data_pipe</name>
        <param>
          <type><ref refid="namespacetf_1abb7a11e41fd457f69e7ff45d4c769564" kindref="member">PipeType</ref></type>
          <declname>d</declname>
        </param>
        <param>
          <type>C &amp;&amp;</type>
          <declname>callable</declname>
        </param>
        <briefdescription>
<para>function to construct a data pipe (<ref refid="classtf_1_1DataPipe" kindref="compound">tf::DataPipe</ref>) </para>        </briefdescription>
        <detaileddescription>
<para><parameterlist kind="templateparam"><parameteritem>
<parameternamelist>
<parametername>Input</parametername>
</parameternamelist>
<parameterdescription>
<para>input data type </para></parameterdescription>
</parameteritem>
<parameteritem>
<parameternamelist>
<parametername>Output</parametername>
</parameternamelist>
<parameterdescription>
<para>output data type </para></parameterdescription>
</parameteritem>
<parameteritem>
<parameternamelist>
<parametername>C</parametername>
</parameternamelist>
<parameterdescription>
<para>callable type</para></parameterdescription>
</parameteritem>
</parameterlist>
<ref refid="namespacetf_1a8975fa5762088789adb0b60f38208309" kindref="member">tf::make_data_pipe</ref> is a helper function to create a data pipe (<ref refid="classtf_1_1DataPipe" kindref="compound">tf::DataPipe</ref>) in a data-parallel pipeline (<ref refid="classtf_1_1DataPipeline" kindref="compound">tf::DataPipeline</ref>). The first argument specifies the direction of the data pipe, either <ref refid="namespacetf_1abb7a11e41fd457f69e7ff45d4c769564a7b804a28d6154ab8007287532037f1d0" kindref="member">tf::PipeType::SERIAL</ref> or tf::PipeType::PARALLE, and the second argument is a callable to invoke by the pipeline scheduler. Input and output data types are specified via template parameters, which will always be decayed by the library to its original form for storage purpose. The callable must take the input data type in its first argument and returns a value of the output data type.</para><para><programlisting filename=".cpp"><codeline><highlight class="normal">tf::make_data_pipe&lt;int,<sp/>std::string&gt;(</highlight></codeline>
<codeline><highlight class="normal"><sp/><sp/><ref refid="namespacetf_1abb7a11e41fd457f69e7ff45d4c769564a7b804a28d6154ab8007287532037f1d0" kindref="member">tf::PipeType::SERIAL</ref>,<sp/></highlight></codeline>
<codeline><highlight class="normal"><sp/><sp/>[](</highlight><highlight class="keywordtype">int</highlight><highlight class="normal">&amp;<sp/>input)<sp/>{</highlight></codeline>
<codeline><highlight class="normal"><sp/><sp/><sp/><sp/></highlight><highlight class="keywordflow">return</highlight><highlight class="normal"><sp/><ref refid="namespacetf_1a9ca58dc6c666698cc7373eb0262140ef" kindref="member">std::to_string</ref>(input<sp/>+<sp/>100);</highlight></codeline>
<codeline><highlight class="normal"><sp/><sp/>}</highlight></codeline>
<codeline><highlight class="normal">);</highlight></codeline>
</programlisting></para><para>The callable can additionally take a reference of <ref refid="classtf_1_1Pipeflow" kindref="compound">tf::Pipeflow</ref>, which allows you to query the runtime information of a stage task, such as its line number and token number.</para><para><programlisting filename=".cpp"><codeline><highlight class="normal">tf::make_data_pipe&lt;int,<sp/>std::string&gt;(</highlight></codeline>
<codeline><highlight class="normal"><sp/><sp/><ref refid="namespacetf_1abb7a11e41fd457f69e7ff45d4c769564a7b804a28d6154ab8007287532037f1d0" kindref="member">tf::PipeType::SERIAL</ref>,<sp/></highlight></codeline>
<codeline><highlight class="normal"><sp/><sp/>[](</highlight><highlight class="keywordtype">int</highlight><highlight class="normal">&amp;<sp/>input,<sp/><ref refid="classtf_1_1Pipeflow" kindref="compound">tf::Pipeflow</ref>&amp;<sp/>pf)<sp/>{</highlight></codeline>
<codeline><highlight class="normal"><sp/><sp/><sp/><sp/><ref refid="cpp/io/c/fprintf" kindref="compound" external="/home/twhuang/Code/taskflow/doxygen/cppreference-doxygen-web.tag.xml">printf</ref>(</highlight><highlight class="stringliteral">&quot;token=%lu,<sp/>line=%lu\n&quot;</highlight><highlight class="normal">,<sp/>pf.<ref refid="classtf_1_1Pipeflow_1a295e5d884665c076f4ef5d78139f7c51" kindref="member">token</ref>(),<sp/>pf.<ref refid="classtf_1_1Pipeflow_1afee054e6a99965d4b3e36ff903227e6c" kindref="member">line</ref>());</highlight></codeline>
<codeline><highlight class="normal"><sp/><sp/><sp/><sp/></highlight><highlight class="keywordflow">return</highlight><highlight class="normal"><sp/><ref refid="namespacetf_1a9ca58dc6c666698cc7373eb0262140ef" kindref="member">std::to_string</ref>(input<sp/>+<sp/>100);</highlight></codeline>
<codeline><highlight class="normal"><sp/><sp/>}</highlight></codeline>
<codeline><highlight class="normal">);</highlight></codeline>
</programlisting> </para>        </detaileddescription>
        <inbodydescription>
        </inbodydescription>
        <location file="/home/twhuang/Code/taskflow/taskflow/algorithm/data_pipeline.hpp" line="171" column="1" bodyfile="/home/twhuang/Code/taskflow/taskflow/algorithm/data_pipeline.hpp" bodystart="171" bodyend="173"/>
      </memberdef>
      <memberdef kind="function" id="namespacetf_1abffa70155a5f160b7ceb86ee52ab2136" prot="public" static="no" const="no" explicit="no" inline="yes" virt="non-virtual">
        <type>size_t</type>
        <definition>size_t tf::cuda_get_num_devices</definition>
        <argsstring>()</argsstring>
        <name>cuda_get_num_devices</name>
        <briefdescription>
<para>queries the number of available devices </para>        </briefdescription>
        <detaileddescription>
        </detaileddescription>
        <inbodydescription>
        </inbodydescription>
        <location file="/home/twhuang/Code/taskflow/taskflow/cuda/cuda_device.hpp" line="15" column="1" bodyfile="/home/twhuang/Code/taskflow/taskflow/cuda/cuda_device.hpp" bodystart="15" bodyend="19"/>
      </memberdef>
      <memberdef kind="function" id="namespacetf_1a235f5a9ce203d538eec1f4114221d473" prot="public" static="no" const="no" explicit="no" inline="yes" virt="non-virtual">
        <type>int</type>
        <definition>int tf::cuda_get_device</definition>
        <argsstring>()</argsstring>
        <name>cuda_get_device</name>
        <briefdescription>
<para>gets the current device associated with the caller thread </para>        </briefdescription>
        <detaileddescription>
        </detaileddescription>
        <inbodydescription>
        </inbodydescription>
        <location file="/home/twhuang/Code/taskflow/taskflow/cuda/cuda_device.hpp" line="24" column="1" bodyfile="/home/twhuang/Code/taskflow/taskflow/cuda/cuda_device.hpp" bodystart="24" bodyend="28"/>
      </memberdef>
      <memberdef kind="function" id="namespacetf_1ade2938289fa49aafc9b2b7b090deaa22" prot="public" static="no" const="no" explicit="no" inline="yes" virt="non-virtual">
        <type>void</type>
        <definition>void tf::cuda_set_device</definition>
        <argsstring>(int id)</argsstring>
        <name>cuda_set_device</name>
        <param>
          <type>int</type>
          <declname>id</declname>
        </param>
        <briefdescription>
<para>switches to a given device context </para>        </briefdescription>
        <detaileddescription>
        </detaileddescription>
        <inbodydescription>
        </inbodydescription>
        <location file="/home/twhuang/Code/taskflow/taskflow/cuda/cuda_device.hpp" line="33" column="1" bodyfile="/home/twhuang/Code/taskflow/taskflow/cuda/cuda_device.hpp" bodystart="33" bodyend="35"/>
      </memberdef>
      <memberdef kind="function" id="namespacetf_1a403b679694f4c85c857163b47e84d566" prot="public" static="no" const="no" explicit="no" inline="yes" virt="non-virtual">
        <type>void</type>
        <definition>void tf::cuda_get_device_property</definition>
        <argsstring>(int i, cudaDeviceProp &amp;p)</argsstring>
        <name>cuda_get_device_property</name>
        <param>
          <type>int</type>
          <declname>i</declname>
        </param>
        <param>
          <type>cudaDeviceProp &amp;</type>
          <declname>p</declname>
        </param>
        <briefdescription>
<para>obtains the device property </para>        </briefdescription>
        <detaileddescription>
        </detaileddescription>
        <inbodydescription>
        </inbodydescription>
        <location file="/home/twhuang/Code/taskflow/taskflow/cuda/cuda_device.hpp" line="40" column="1" bodyfile="/home/twhuang/Code/taskflow/taskflow/cuda/cuda_device.hpp" bodystart="40" bodyend="44"/>
      </memberdef>
      <memberdef kind="function" id="namespacetf_1a0e82b8a929e12349240276e34ec9f8c8" prot="public" static="no" const="no" explicit="no" inline="yes" virt="non-virtual">
        <type>cudaDeviceProp</type>
        <definition>cudaDeviceProp tf::cuda_get_device_property</definition>
        <argsstring>(int i)</argsstring>
        <name>cuda_get_device_property</name>
        <param>
          <type>int</type>
          <declname>i</declname>
        </param>
        <briefdescription>
<para>obtains the device property </para>        </briefdescription>
        <detaileddescription>
        </detaileddescription>
        <inbodydescription>
        </inbodydescription>
        <location file="/home/twhuang/Code/taskflow/taskflow/cuda/cuda_device.hpp" line="49" column="1" bodyfile="/home/twhuang/Code/taskflow/taskflow/cuda/cuda_device.hpp" bodystart="49" bodyend="55"/>
      </memberdef>
      <memberdef kind="function" id="namespacetf_1aff8073c78daa741df76b530a0e602287" prot="public" static="no" const="no" explicit="no" inline="yes" virt="non-virtual">
        <type>void</type>
        <definition>void tf::cuda_dump_device_property</definition>
        <argsstring>(std::ostream &amp;os, const cudaDeviceProp &amp;p)</argsstring>
        <name>cuda_dump_device_property</name>
        <param>
          <type><ref refid="cpp/io/basic_ostream" kindref="compound" external="/home/twhuang/Code/taskflow/doxygen/cppreference-doxygen-web.tag.xml">std::ostream</ref> &amp;</type>
          <declname>os</declname>
        </param>
        <param>
          <type>const cudaDeviceProp &amp;</type>
          <declname>p</declname>
        </param>
        <briefdescription>
<para>dumps the device property </para>        </briefdescription>
        <detaileddescription>
        </detaileddescription>
        <inbodydescription>
        </inbodydescription>
        <location file="/home/twhuang/Code/taskflow/taskflow/cuda/cuda_device.hpp" line="60" column="1" bodyfile="/home/twhuang/Code/taskflow/taskflow/cuda/cuda_device.hpp" bodystart="60" bodyend="97"/>
      </memberdef>
      <memberdef kind="function" id="namespacetf_1abf813f7ac4249d1b752d1b724f970deb" prot="public" static="no" const="no" explicit="no" inline="yes" virt="non-virtual">
        <type>size_t</type>
        <definition>size_t tf::cuda_get_device_max_threads_per_block</definition>
        <argsstring>(int d)</argsstring>
        <name>cuda_get_device_max_threads_per_block</name>
        <param>
          <type>int</type>
          <declname>d</declname>
        </param>
        <briefdescription>
<para>queries the maximum threads per block on a device </para>        </briefdescription>
        <detaileddescription>
        </detaileddescription>
        <inbodydescription>
        </inbodydescription>
        <location file="/home/twhuang/Code/taskflow/taskflow/cuda/cuda_device.hpp" line="102" column="1" bodyfile="/home/twhuang/Code/taskflow/taskflow/cuda/cuda_device.hpp" bodystart="102" bodyend="109"/>
      </memberdef>
      <memberdef kind="function" id="namespacetf_1af8184bb128c446fe383315f3dc15acf6" prot="public" static="no" const="no" explicit="no" inline="yes" virt="non-virtual">
        <type>size_t</type>
        <definition>size_t tf::cuda_get_device_max_x_dim_per_block</definition>
        <argsstring>(int d)</argsstring>
        <name>cuda_get_device_max_x_dim_per_block</name>
        <param>
          <type>int</type>
          <declname>d</declname>
        </param>
        <briefdescription>
<para>queries the maximum x-dimension per block on a device </para>        </briefdescription>
        <detaileddescription>
        </detaileddescription>
        <inbodydescription>
        </inbodydescription>
        <location file="/home/twhuang/Code/taskflow/taskflow/cuda/cuda_device.hpp" line="114" column="1" bodyfile="/home/twhuang/Code/taskflow/taskflow/cuda/cuda_device.hpp" bodystart="114" bodyend="121"/>
      </memberdef>
      <memberdef kind="function" id="namespacetf_1a9aba5f29135b9da29015c2a367ab1d70" prot="public" static="no" const="no" explicit="no" inline="yes" virt="non-virtual">
        <type>size_t</type>
        <definition>size_t tf::cuda_get_device_max_y_dim_per_block</definition>
        <argsstring>(int d)</argsstring>
        <name>cuda_get_device_max_y_dim_per_block</name>
        <param>
          <type>int</type>
          <declname>d</declname>
        </param>
        <briefdescription>
<para>queries the maximum y-dimension per block on a device </para>        </briefdescription>
        <detaileddescription>
        </detaileddescription>
        <inbodydescription>
        </inbodydescription>
        <location file="/home/twhuang/Code/taskflow/taskflow/cuda/cuda_device.hpp" line="126" column="1" bodyfile="/home/twhuang/Code/taskflow/taskflow/cuda/cuda_device.hpp" bodystart="126" bodyend="133"/>
      </memberdef>
      <memberdef kind="function" id="namespacetf_1a5580f59e633625b2f344bbf477d17c2f" prot="public" static="no" const="no" explicit="no" inline="yes" virt="non-virtual">
        <type>size_t</type>
        <definition>size_t tf::cuda_get_device_max_z_dim_per_block</definition>
        <argsstring>(int d)</argsstring>
        <name>cuda_get_device_max_z_dim_per_block</name>
        <param>
          <type>int</type>
          <declname>d</declname>
        </param>
        <briefdescription>
<para>queries the maximum z-dimension per block on a device </para>        </briefdescription>
        <detaileddescription>
        </detaileddescription>
        <inbodydescription>
        </inbodydescription>
        <location file="/home/twhuang/Code/taskflow/taskflow/cuda/cuda_device.hpp" line="138" column="1" bodyfile="/home/twhuang/Code/taskflow/taskflow/cuda/cuda_device.hpp" bodystart="138" bodyend="145"/>
      </memberdef>
      <memberdef kind="function" id="namespacetf_1a597579c8a9ab31244418e30a5aa74491" prot="public" static="no" const="no" explicit="no" inline="yes" virt="non-virtual">
        <type>size_t</type>
        <definition>size_t tf::cuda_get_device_max_x_dim_per_grid</definition>
        <argsstring>(int d)</argsstring>
        <name>cuda_get_device_max_x_dim_per_grid</name>
        <param>
          <type>int</type>
          <declname>d</declname>
        </param>
        <briefdescription>
<para>queries the maximum x-dimension per grid on a device </para>        </briefdescription>
        <detaileddescription>
        </detaileddescription>
        <inbodydescription>
        </inbodydescription>
        <location file="/home/twhuang/Code/taskflow/taskflow/cuda/cuda_device.hpp" line="150" column="1" bodyfile="/home/twhuang/Code/taskflow/taskflow/cuda/cuda_device.hpp" bodystart="150" bodyend="157"/>
      </memberdef>
      <memberdef kind="function" id="namespacetf_1a91d5c1609a7542949dd56d08b7c4c645" prot="public" static="no" const="no" explicit="no" inline="yes" virt="non-virtual">
        <type>size_t</type>
        <definition>size_t tf::cuda_get_device_max_y_dim_per_grid</definition>
        <argsstring>(int d)</argsstring>
        <name>cuda_get_device_max_y_dim_per_grid</name>
        <param>
          <type>int</type>
          <declname>d</declname>
        </param>
        <briefdescription>
<para>queries the maximum y-dimension per grid on a device </para>        </briefdescription>
        <detaileddescription>
        </detaileddescription>
        <inbodydescription>
        </inbodydescription>
        <location file="/home/twhuang/Code/taskflow/taskflow/cuda/cuda_device.hpp" line="162" column="1" bodyfile="/home/twhuang/Code/taskflow/taskflow/cuda/cuda_device.hpp" bodystart="162" bodyend="169"/>
      </memberdef>
      <memberdef kind="function" id="namespacetf_1a0373e32a20c7fc90c4f0461ee41bb918" prot="public" static="no" const="no" explicit="no" inline="yes" virt="non-virtual">
        <type>size_t</type>
        <definition>size_t tf::cuda_get_device_max_z_dim_per_grid</definition>
        <argsstring>(int d)</argsstring>
        <name>cuda_get_device_max_z_dim_per_grid</name>
        <param>
          <type>int</type>
          <declname>d</declname>
        </param>
        <briefdescription>
<para>queries the maximum z-dimension per grid on a device </para>        </briefdescription>
        <detaileddescription>
        </detaileddescription>
        <inbodydescription>
        </inbodydescription>
        <location file="/home/twhuang/Code/taskflow/taskflow/cuda/cuda_device.hpp" line="174" column="1" bodyfile="/home/twhuang/Code/taskflow/taskflow/cuda/cuda_device.hpp" bodystart="174" bodyend="181"/>
      </memberdef>
      <memberdef kind="function" id="namespacetf_1aeca46ac171c4941a75aafddfe7546bfa" prot="public" static="no" const="no" explicit="no" inline="yes" virt="non-virtual">
        <type>size_t</type>
        <definition>size_t tf::cuda_get_device_max_shm_per_block</definition>
        <argsstring>(int d)</argsstring>
        <name>cuda_get_device_max_shm_per_block</name>
        <param>
          <type>int</type>
          <declname>d</declname>
        </param>
        <briefdescription>
<para>queries the maximum shared memory size in bytes per block on a device </para>        </briefdescription>
        <detaileddescription>
        </detaileddescription>
        <inbodydescription>
        </inbodydescription>
        <location file="/home/twhuang/Code/taskflow/taskflow/cuda/cuda_device.hpp" line="186" column="1" bodyfile="/home/twhuang/Code/taskflow/taskflow/cuda/cuda_device.hpp" bodystart="186" bodyend="193"/>
      </memberdef>
      <memberdef kind="function" id="namespacetf_1aea1b2af1073496f047d6fb9984cff4f1" prot="public" static="no" const="no" explicit="no" inline="yes" virt="non-virtual">
        <type>size_t</type>
        <definition>size_t tf::cuda_get_device_warp_size</definition>
        <argsstring>(int d)</argsstring>
        <name>cuda_get_device_warp_size</name>
        <param>
          <type>int</type>
          <declname>d</declname>
        </param>
        <briefdescription>
<para>queries the warp size on a device </para>        </briefdescription>
        <detaileddescription>
        </detaileddescription>
        <inbodydescription>
        </inbodydescription>
        <location file="/home/twhuang/Code/taskflow/taskflow/cuda/cuda_device.hpp" line="198" column="1" bodyfile="/home/twhuang/Code/taskflow/taskflow/cuda/cuda_device.hpp" bodystart="198" bodyend="205"/>
      </memberdef>
      <memberdef kind="function" id="namespacetf_1a1fb03793a6b8705026b80ef87599d4d5" prot="public" static="no" const="no" explicit="no" inline="yes" virt="non-virtual">
        <type>int</type>
        <definition>int tf::cuda_get_device_compute_capability_major</definition>
        <argsstring>(int d)</argsstring>
        <name>cuda_get_device_compute_capability_major</name>
        <param>
          <type>int</type>
          <declname>d</declname>
        </param>
        <briefdescription>
<para>queries the major number of compute capability of a device </para>        </briefdescription>
        <detaileddescription>
        </detaileddescription>
        <inbodydescription>
        </inbodydescription>
        <location file="/home/twhuang/Code/taskflow/taskflow/cuda/cuda_device.hpp" line="210" column="1" bodyfile="/home/twhuang/Code/taskflow/taskflow/cuda/cuda_device.hpp" bodystart="210" bodyend="217"/>
      </memberdef>
      <memberdef kind="function" id="namespacetf_1a71f5177665f4f7e18984ccc57d625602" prot="public" static="no" const="no" explicit="no" inline="yes" virt="non-virtual">
        <type>int</type>
        <definition>int tf::cuda_get_device_compute_capability_minor</definition>
        <argsstring>(int d)</argsstring>
        <name>cuda_get_device_compute_capability_minor</name>
        <param>
          <type>int</type>
          <declname>d</declname>
        </param>
        <briefdescription>
<para>queries the minor number of compute capability of a device </para>        </briefdescription>
        <detaileddescription>
        </detaileddescription>
        <inbodydescription>
        </inbodydescription>
        <location file="/home/twhuang/Code/taskflow/taskflow/cuda/cuda_device.hpp" line="222" column="1" bodyfile="/home/twhuang/Code/taskflow/taskflow/cuda/cuda_device.hpp" bodystart="222" bodyend="229"/>
      </memberdef>
      <memberdef kind="function" id="namespacetf_1ad389294b4d1c14219d8d098f796e27c5" prot="public" static="no" const="no" explicit="no" inline="yes" virt="non-virtual">
        <type>bool</type>
        <definition>bool tf::cuda_get_device_unified_addressing</definition>
        <argsstring>(int d)</argsstring>
        <name>cuda_get_device_unified_addressing</name>
        <param>
          <type>int</type>
          <declname>d</declname>
        </param>
        <briefdescription>
<para>queries if the device supports unified addressing </para>        </briefdescription>
        <detaileddescription>
        </detaileddescription>
        <inbodydescription>
        </inbodydescription>
        <location file="/home/twhuang/Code/taskflow/taskflow/cuda/cuda_device.hpp" line="234" column="1" bodyfile="/home/twhuang/Code/taskflow/taskflow/cuda/cuda_device.hpp" bodystart="234" bodyend="241"/>
      </memberdef>
      <memberdef kind="function" id="namespacetf_1a43ac57f0eca3aa83c04bec3c4da9ab82" prot="public" static="no" const="no" explicit="no" inline="yes" virt="non-virtual">
        <type>int</type>
        <definition>int tf::cuda_get_driver_version</definition>
        <argsstring>()</argsstring>
        <name>cuda_get_driver_version</name>
        <briefdescription>
<para>queries the latest CUDA version (1000 * major + 10 * minor) supported by the driver </para>        </briefdescription>
        <detaileddescription>
        </detaileddescription>
        <inbodydescription>
        </inbodydescription>
        <location file="/home/twhuang/Code/taskflow/taskflow/cuda/cuda_device.hpp" line="250" column="1" bodyfile="/home/twhuang/Code/taskflow/taskflow/cuda/cuda_device.hpp" bodystart="250" bodyend="257"/>
      </memberdef>
      <memberdef kind="function" id="namespacetf_1a31258ad089c6f847c8cd636cd72d6949" prot="public" static="no" const="no" explicit="no" inline="yes" virt="non-virtual">
        <type>int</type>
        <definition>int tf::cuda_get_runtime_version</definition>
        <argsstring>()</argsstring>
        <name>cuda_get_runtime_version</name>
        <briefdescription>
<para>queries the CUDA <ref refid="classtf_1_1Runtime" kindref="compound">Runtime</ref> version (1000 * major + 10 * minor) </para>        </briefdescription>
        <detaileddescription>
        </detaileddescription>
        <inbodydescription>
        </inbodydescription>
        <location file="/home/twhuang/Code/taskflow/taskflow/cuda/cuda_device.hpp" line="262" column="1" bodyfile="/home/twhuang/Code/taskflow/taskflow/cuda/cuda_device.hpp" bodystart="262" bodyend="268"/>
      </memberdef>
      <memberdef kind="function" id="namespacetf_1a1effcf929b7e488925f9e12d74c8c62b" prot="public" static="no" const="no" explicit="no" inline="yes" virt="non-virtual">
        <type>size_t</type>
        <definition>size_t tf::cuda_get_free_mem</definition>
        <argsstring>(int d)</argsstring>
        <name>cuda_get_free_mem</name>
        <param>
          <type>int</type>
          <declname>d</declname>
        </param>
        <briefdescription>
<para>queries the free memory (expensive call) </para>        </briefdescription>
        <detaileddescription>
        </detaileddescription>
        <inbodydescription>
        </inbodydescription>
        <location file="/home/twhuang/Code/taskflow/taskflow/cuda/cuda_memory.hpp" line="19" column="1" bodyfile="/home/twhuang/Code/taskflow/taskflow/cuda/cuda_memory.hpp" bodystart="19" bodyend="26"/>
      </memberdef>
      <memberdef kind="function" id="namespacetf_1a58bbc8d5d955582d6b5f7fdac51d010b" prot="public" static="no" const="no" explicit="no" inline="yes" virt="non-virtual">
        <type>size_t</type>
        <definition>size_t tf::cuda_get_total_mem</definition>
        <argsstring>(int d)</argsstring>
        <name>cuda_get_total_mem</name>
        <param>
          <type>int</type>
          <declname>d</declname>
        </param>
        <briefdescription>
<para>queries the total available memory (expensive call) </para>        </briefdescription>
        <detaileddescription>
        </detaileddescription>
        <inbodydescription>
        </inbodydescription>
        <location file="/home/twhuang/Code/taskflow/taskflow/cuda/cuda_memory.hpp" line="31" column="1" bodyfile="/home/twhuang/Code/taskflow/taskflow/cuda/cuda_memory.hpp" bodystart="31" bodyend="38"/>
      </memberdef>
      <memberdef kind="function" id="namespacetf_1a6f04fd3168c45eeb2dffb223e5c81e45" prot="public" static="no" const="no" explicit="no" inline="no" virt="non-virtual">
        <templateparamlist>
          <param>
            <type>typename T</type>
          </param>
        </templateparamlist>
        <type>T *</type>
        <definition>T* tf::cuda_malloc_device</definition>
        <argsstring>(size_t N, int d)</argsstring>
        <name>cuda_malloc_device</name>
        <param>
          <type>size_t</type>
          <declname>N</declname>
        </param>
        <param>
          <type>int</type>
          <declname>d</declname>
        </param>
        <briefdescription>
<para>allocates memory on the given device for holding <computeroutput>N</computeroutput> elements of type <computeroutput>T</computeroutput> </para>        </briefdescription>
        <detaileddescription>
<para>The function calls <computeroutput>cudaMalloc</computeroutput> to allocate <computeroutput>N*sizeof(T)</computeroutput> bytes of memory on the given device <computeroutput>d</computeroutput> and returns a pointer to the starting address of the device memory. </para>        </detaileddescription>
        <inbodydescription>
        </inbodydescription>
        <location file="/home/twhuang/Code/taskflow/taskflow/cuda/cuda_memory.hpp" line="48" column="1" bodyfile="/home/twhuang/Code/taskflow/taskflow/cuda/cuda_memory.hpp" bodystart="48" bodyend="56"/>
      </memberdef>
      <memberdef kind="function" id="namespacetf_1ab9b68b8f4336f13b190d573969cb1cf7" prot="public" static="no" const="no" explicit="no" inline="no" virt="non-virtual">
        <templateparamlist>
          <param>
            <type>typename T</type>
          </param>
        </templateparamlist>
        <type>T *</type>
        <definition>T* tf::cuda_malloc_device</definition>
        <argsstring>(size_t N)</argsstring>
        <name>cuda_malloc_device</name>
        <param>
          <type>size_t</type>
          <declname>N</declname>
        </param>
        <briefdescription>
<para>allocates memory on the current device associated with the caller </para>        </briefdescription>
        <detaileddescription>
<para>The function calls malloc_device from the current device associated with the caller. </para>        </detaileddescription>
        <inbodydescription>
        </inbodydescription>
        <location file="/home/twhuang/Code/taskflow/taskflow/cuda/cuda_memory.hpp" line="65" column="1" bodyfile="/home/twhuang/Code/taskflow/taskflow/cuda/cuda_memory.hpp" bodystart="65" bodyend="72"/>
      </memberdef>
      <memberdef kind="function" id="namespacetf_1a8eed05685b030fc44703213a4ef86f11" prot="public" static="no" const="no" explicit="no" inline="no" virt="non-virtual">
        <templateparamlist>
          <param>
            <type>typename T</type>
          </param>
        </templateparamlist>
        <type>T *</type>
        <definition>T* tf::cuda_malloc_shared</definition>
        <argsstring>(size_t N)</argsstring>
        <name>cuda_malloc_shared</name>
        <param>
          <type>size_t</type>
          <declname>N</declname>
        </param>
        <briefdescription>
<para>allocates shared memory for holding <computeroutput>N</computeroutput> elements of type <computeroutput>T</computeroutput> </para>        </briefdescription>
        <detaileddescription>
<para>The function calls <computeroutput>cudaMallocManaged</computeroutput> to allocate <computeroutput>N*sizeof(T)</computeroutput> bytes of memory and returns a pointer to the starting address of the shared memory. </para>        </detaileddescription>
        <inbodydescription>
        </inbodydescription>
        <location file="/home/twhuang/Code/taskflow/taskflow/cuda/cuda_memory.hpp" line="81" column="1" bodyfile="/home/twhuang/Code/taskflow/taskflow/cuda/cuda_memory.hpp" bodystart="81" bodyend="88"/>
      </memberdef>
      <memberdef kind="function" id="namespacetf_1ac7a8fe7456b888d6072ba94783c5003c" prot="public" static="no" const="no" explicit="no" inline="no" virt="non-virtual">
        <templateparamlist>
          <param>
            <type>typename T</type>
          </param>
        </templateparamlist>
        <type>void</type>
        <definition>void tf::cuda_free</definition>
        <argsstring>(T *ptr, int d)</argsstring>
        <name>cuda_free</name>
        <param>
          <type>T *</type>
          <declname>ptr</declname>
        </param>
        <param>
          <type>int</type>
          <declname>d</declname>
        </param>
        <briefdescription>
<para>frees memory on the GPU device </para>        </briefdescription>
        <detaileddescription>
<para><parameterlist kind="templateparam"><parameteritem>
<parameternamelist>
<parametername>T</parametername>
</parameternamelist>
<parameterdescription>
<para>pointer type </para></parameterdescription>
</parameteritem>
</parameterlist>
<parameterlist kind="param"><parameteritem>
<parameternamelist>
<parametername>ptr</parametername>
</parameternamelist>
<parameterdescription>
<para>device pointer to memory to free </para></parameterdescription>
</parameteritem>
<parameteritem>
<parameternamelist>
<parametername>d</parametername>
</parameternamelist>
<parameterdescription>
<para>device context identifier</para></parameterdescription>
</parameteritem>
</parameterlist>
This methods call <computeroutput>cudaFree</computeroutput> to free the memory space pointed to by <computeroutput>ptr</computeroutput> using the given device context. </para>        </detaileddescription>
        <inbodydescription>
        </inbodydescription>
        <location file="/home/twhuang/Code/taskflow/taskflow/cuda/cuda_memory.hpp" line="101" column="1" bodyfile="/home/twhuang/Code/taskflow/taskflow/cuda/cuda_memory.hpp" bodystart="101" bodyend="104"/>
      </memberdef>
      <memberdef kind="function" id="namespacetf_1ae174a3a49b91ef21554dac16806f0d72" prot="public" static="no" const="no" explicit="no" inline="no" virt="non-virtual">
        <templateparamlist>
          <param>
            <type>typename T</type>
          </param>
        </templateparamlist>
        <type>void</type>
        <definition>void tf::cuda_free</definition>
        <argsstring>(T *ptr)</argsstring>
        <name>cuda_free</name>
        <param>
          <type>T *</type>
          <declname>ptr</declname>
        </param>
        <briefdescription>
<para>frees memory on the GPU device </para>        </briefdescription>
        <detaileddescription>
<para><parameterlist kind="templateparam"><parameteritem>
<parameternamelist>
<parametername>T</parametername>
</parameternamelist>
<parameterdescription>
<para>pointer type </para></parameterdescription>
</parameteritem>
</parameterlist>
<parameterlist kind="param"><parameteritem>
<parameternamelist>
<parametername>ptr</parametername>
</parameternamelist>
<parameterdescription>
<para>device pointer to memory to free</para></parameterdescription>
</parameteritem>
</parameterlist>
This methods call <computeroutput>cudaFree</computeroutput> to free the memory space pointed to by <computeroutput>ptr</computeroutput> using the current device context of the caller. </para>        </detaileddescription>
        <inbodydescription>
        </inbodydescription>
        <location file="/home/twhuang/Code/taskflow/taskflow/cuda/cuda_memory.hpp" line="116" column="1" bodyfile="/home/twhuang/Code/taskflow/taskflow/cuda/cuda_memory.hpp" bodystart="116" bodyend="118"/>
      </memberdef>
      <memberdef kind="function" id="namespacetf_1aa4266474b921f8ed7d9ec8071fded2a4" prot="public" static="no" const="no" explicit="no" inline="yes" virt="non-virtual">
        <type>void</type>
        <definition>void tf::cuda_memcpy_async</definition>
        <argsstring>(cudaStream_t stream, void *dst, const void *src, size_t count)</argsstring>
        <name>cuda_memcpy_async</name>
        <param>
          <type>cudaStream_t</type>
          <declname>stream</declname>
        </param>
        <param>
          <type>void *</type>
          <declname>dst</declname>
        </param>
        <param>
          <type>const void *</type>
          <declname>src</declname>
        </param>
        <param>
          <type>size_t</type>
          <declname>count</declname>
        </param>
        <briefdescription>
<para>copies data between host and device asynchronously through a stream </para>        </briefdescription>
        <detaileddescription>
<para><parameterlist kind="param"><parameteritem>
<parameternamelist>
<parametername>stream</parametername>
</parameternamelist>
<parameterdescription>
<para>stream identifier </para></parameterdescription>
</parameteritem>
<parameteritem>
<parameternamelist>
<parametername>dst</parametername>
</parameternamelist>
<parameterdescription>
<para>destination memory address </para></parameterdescription>
</parameteritem>
<parameteritem>
<parameternamelist>
<parametername>src</parametername>
</parameternamelist>
<parameterdescription>
<para>source memory address </para></parameterdescription>
</parameteritem>
<parameteritem>
<parameternamelist>
<parametername>count</parametername>
</parameternamelist>
<parameterdescription>
<para>size in bytes to copy</para></parameterdescription>
</parameteritem>
</parameterlist>
The method calls <computeroutput>cudaMemcpyAsync</computeroutput> with the given <computeroutput>stream</computeroutput> using <computeroutput>cudaMemcpyDefault</computeroutput> to infer the memory space of the source and the destination pointers. The memory areas may not overlap. </para>        </detaileddescription>
        <inbodydescription>
        </inbodydescription>
        <location file="/home/twhuang/Code/taskflow/taskflow/cuda/cuda_memory.hpp" line="132" column="1" bodyfile="/home/twhuang/Code/taskflow/taskflow/cuda/cuda_memory.hpp" bodystart="132" bodyend="139"/>
      </memberdef>
      <memberdef kind="function" id="namespacetf_1a6615554d2954e895755411ee444d9760" prot="public" static="no" const="no" explicit="no" inline="yes" virt="non-virtual">
        <type>void</type>
        <definition>void tf::cuda_memset_async</definition>
        <argsstring>(cudaStream_t stream, void *devPtr, int value, size_t count)</argsstring>
        <name>cuda_memset_async</name>
        <param>
          <type>cudaStream_t</type>
          <declname>stream</declname>
        </param>
        <param>
          <type>void *</type>
          <declname>devPtr</declname>
        </param>
        <param>
          <type>int</type>
          <declname>value</declname>
        </param>
        <param>
          <type>size_t</type>
          <declname>count</declname>
        </param>
        <briefdescription>
<para>initializes or sets GPU memory to the given value byte by byte </para>        </briefdescription>
        <detaileddescription>
<para><parameterlist kind="param"><parameteritem>
<parameternamelist>
<parametername>stream</parametername>
</parameternamelist>
<parameterdescription>
<para>stream identifier </para></parameterdescription>
</parameteritem>
<parameteritem>
<parameternamelist>
<parametername>devPtr</parametername>
</parameternamelist>
<parameterdescription>
<para>pointer to GPU mempry </para></parameterdescription>
</parameteritem>
<parameteritem>
<parameternamelist>
<parametername>value</parametername>
</parameternamelist>
<parameterdescription>
<para>value to set for each byte of the specified memory </para></parameterdescription>
</parameteritem>
<parameteritem>
<parameternamelist>
<parametername>count</parametername>
</parameternamelist>
<parameterdescription>
<para>size in bytes to set</para></parameterdescription>
</parameteritem>
</parameterlist>
The method calls <computeroutput>cudaMemsetAsync</computeroutput> with the given <computeroutput>stream</computeroutput> to fill the first <computeroutput>count</computeroutput> bytes of the memory area pointed to by <computeroutput>devPtr</computeroutput> with the constant byte value <computeroutput>value</computeroutput>. </para>        </detaileddescription>
        <inbodydescription>
        </inbodydescription>
        <location file="/home/twhuang/Code/taskflow/taskflow/cuda/cuda_memory.hpp" line="153" column="1" bodyfile="/home/twhuang/Code/taskflow/taskflow/cuda/cuda_memory.hpp" bodystart="153" bodyend="160"/>
      </memberdef>
      <memberdef kind="function" id="namespacetf_1af21fe1eaf680dbddc0503ef5d1a9a664" prot="public" static="no" const="no" explicit="no" inline="no" virt="non-virtual">
        <type>constexpr const char *</type>
        <definition>constexpr const char* tf::to_string</definition>
        <argsstring>(cudaTaskType type)</argsstring>
        <name>to_string</name>
        <param>
          <type><ref refid="namespacetf_1afebc56ae6d5765010d0dd13a5f04132e" kindref="member">cudaTaskType</ref></type>
          <declname>type</declname>
        </param>
        <briefdescription>
<para>convert a cuda_task type to a human-readable string </para>        </briefdescription>
        <detaileddescription>
        </detaileddescription>
        <inbodydescription>
        </inbodydescription>
        <location file="/home/twhuang/Code/taskflow/taskflow/cuda/cuda_task.hpp" line="43" column="1" bodyfile="/home/twhuang/Code/taskflow/taskflow/cuda/cuda_task.hpp" bodystart="43" bodyend="54"/>
      </memberdef>
      <memberdef kind="function" id="namespacetf_1a9cca69f61d792afb3ad501b703d795c1" prot="public" static="no" const="no" explicit="no" inline="yes" virt="non-virtual">
        <type><ref refid="cpp/io/basic_ostream" kindref="compound" external="/home/twhuang/Code/taskflow/doxygen/cppreference-doxygen-web.tag.xml">std::ostream</ref> &amp;</type>
        <definition>std::ostream&amp; tf::operator&lt;&lt;</definition>
        <argsstring>(std::ostream &amp;os, const cudaTask &amp;ct)</argsstring>
        <name>operator&lt;&lt;</name>
        <param>
          <type><ref refid="cpp/io/basic_ostream" kindref="compound" external="/home/twhuang/Code/taskflow/doxygen/cppreference-doxygen-web.tag.xml">std::ostream</ref> &amp;</type>
          <declname>os</declname>
        </param>
        <param>
          <type>const <ref refid="classtf_1_1cudaTask" kindref="compound">cudaTask</ref> &amp;</type>
          <declname>ct</declname>
        </param>
        <briefdescription>
<para>overload of ostream inserter operator for <ref refid="classtf_1_1cudaTask" kindref="compound">cudaTask</ref> </para>        </briefdescription>
        <detaileddescription>
        </detaileddescription>
        <inbodydescription>
        </inbodydescription>
        <location file="/home/twhuang/Code/taskflow/taskflow/cuda/cuda_task.hpp" line="266" column="1" bodyfile="/home/twhuang/Code/taskflow/taskflow/cuda/cuda_task.hpp" bodystart="266" bodyend="269"/>
      </memberdef>
      <memberdef kind="function" id="namespacetf_1a2ff1cf81426c856fc6db1f6ead47878f" prot="public" static="no" const="no" explicit="no" inline="no" virt="non-virtual">
        <templateparamlist>
          <param>
            <type>typename P</type>
          </param>
          <param>
            <type>typename C</type>
          </param>
        </templateparamlist>
        <type>void</type>
        <definition>void tf::cuda_single_task</definition>
        <argsstring>(P &amp;&amp;p, C c)</argsstring>
        <name>cuda_single_task</name>
        <param>
          <type>P &amp;&amp;</type>
          <declname>p</declname>
        </param>
        <param>
          <type>C</type>
          <declname>c</declname>
        </param>
        <briefdescription>
<para>runs a callable asynchronously using one kernel thread </para>        </briefdescription>
        <detaileddescription>
<para><parameterlist kind="templateparam"><parameteritem>
<parameternamelist>
<parametername>P</parametername>
</parameternamelist>
<parameterdescription>
<para>execution policy type </para></parameterdescription>
</parameteritem>
<parameteritem>
<parameternamelist>
<parametername>C</parametername>
</parameternamelist>
<parameterdescription>
<para>closure type</para></parameterdescription>
</parameteritem>
</parameterlist>
<parameterlist kind="param"><parameteritem>
<parameternamelist>
<parametername>p</parametername>
</parameternamelist>
<parameterdescription>
<para>execution policy </para></parameterdescription>
</parameteritem>
<parameteritem>
<parameternamelist>
<parametername>c</parametername>
</parameternamelist>
<parameterdescription>
<para>closure to run by one kernel thread</para></parameterdescription>
</parameteritem>
</parameterlist>
The function launches a single kernel thread to run the given callable through the stream in the execution policy object. </para>        </detaileddescription>
        <inbodydescription>
        </inbodydescription>
        <location file="/home/twhuang/Code/taskflow/taskflow/cuda/algorithm/for_each.hpp" line="63" column="1" bodyfile="/home/twhuang/Code/taskflow/taskflow/cuda/algorithm/for_each.hpp" bodystart="63" bodyend="67"/>
      </memberdef>
      <memberdef kind="function" id="namespacetf_1a7c449cec0b93503b8280d05add35e9f4" prot="public" static="no" const="no" explicit="no" inline="no" virt="non-virtual">
        <templateparamlist>
          <param>
            <type>typename P</type>
          </param>
          <param>
            <type>typename I</type>
          </param>
          <param>
            <type>typename C</type>
          </param>
        </templateparamlist>
        <type>void</type>
        <definition>void tf::cuda_for_each</definition>
        <argsstring>(P &amp;&amp;p, I first, I last, C c)</argsstring>
        <name>cuda_for_each</name>
        <param>
          <type>P &amp;&amp;</type>
          <declname>p</declname>
        </param>
        <param>
          <type>I</type>
          <declname>first</declname>
        </param>
        <param>
          <type>I</type>
          <declname>last</declname>
        </param>
        <param>
          <type>C</type>
          <declname>c</declname>
        </param>
        <briefdescription>
<para>performs asynchronous parallel iterations over a range of items </para>        </briefdescription>
        <detaileddescription>
<para><parameterlist kind="templateparam"><parameteritem>
<parameternamelist>
<parametername>P</parametername>
</parameternamelist>
<parameterdescription>
<para>execution policy type </para></parameterdescription>
</parameteritem>
<parameteritem>
<parameternamelist>
<parametername>I</parametername>
</parameternamelist>
<parameterdescription>
<para>input iterator type </para></parameterdescription>
</parameteritem>
<parameteritem>
<parameternamelist>
<parametername>C</parametername>
</parameternamelist>
<parameterdescription>
<para>unary operator type</para></parameterdescription>
</parameteritem>
</parameterlist>
<parameterlist kind="param"><parameteritem>
<parameternamelist>
<parametername>p</parametername>
</parameternamelist>
<parameterdescription>
<para>execution policy object </para></parameterdescription>
</parameteritem>
<parameteritem>
<parameternamelist>
<parametername>first</parametername>
</parameternamelist>
<parameterdescription>
<para>iterator to the beginning of the range </para></parameterdescription>
</parameteritem>
<parameteritem>
<parameternamelist>
<parametername>last</parametername>
</parameternamelist>
<parameterdescription>
<para>iterator to the end of the range </para></parameterdescription>
</parameteritem>
<parameteritem>
<parameternamelist>
<parametername>c</parametername>
</parameternamelist>
<parameterdescription>
<para>unary operator to apply to each dereferenced iterator</para></parameterdescription>
</parameteritem>
</parameterlist>
This function is equivalent to a parallel execution of the following loop on a GPU:</para><para><programlisting filename=".cpp"><codeline><highlight class="keywordflow">for</highlight><highlight class="normal">(</highlight><highlight class="keyword">auto</highlight><highlight class="normal"><sp/>itr<sp/>=<sp/>first;<sp/>itr<sp/>!=<sp/>last;<sp/>itr++)<sp/>{</highlight></codeline>
<codeline><highlight class="normal"><sp/><sp/>c(*itr);</highlight></codeline>
<codeline><highlight class="normal">}</highlight></codeline>
</programlisting> </para>        </detaileddescription>
        <inbodydescription>
        </inbodydescription>
        <location file="/home/twhuang/Code/taskflow/taskflow/cuda/algorithm/for_each.hpp" line="91" column="1" bodyfile="/home/twhuang/Code/taskflow/taskflow/cuda/algorithm/for_each.hpp" bodystart="91" bodyend="104"/>
      </memberdef>
      <memberdef kind="function" id="namespacetf_1a01ad7ce62fa6f42f2f2fbff3659b7884" prot="public" static="no" const="no" explicit="no" inline="no" virt="non-virtual">
        <templateparamlist>
          <param>
            <type>typename P</type>
          </param>
          <param>
            <type>typename I</type>
          </param>
          <param>
            <type>typename C</type>
          </param>
        </templateparamlist>
        <type>void</type>
        <definition>void tf::cuda_for_each_index</definition>
        <argsstring>(P &amp;&amp;p, I first, I last, I inc, C c)</argsstring>
        <name>cuda_for_each_index</name>
        <param>
          <type>P &amp;&amp;</type>
          <declname>p</declname>
        </param>
        <param>
          <type>I</type>
          <declname>first</declname>
        </param>
        <param>
          <type>I</type>
          <declname>last</declname>
        </param>
        <param>
          <type>I</type>
          <declname>inc</declname>
        </param>
        <param>
          <type>C</type>
          <declname>c</declname>
        </param>
        <briefdescription>
<para>performs asynchronous parallel iterations over an index-based range of items </para>        </briefdescription>
        <detaileddescription>
<para><parameterlist kind="templateparam"><parameteritem>
<parameternamelist>
<parametername>P</parametername>
</parameternamelist>
<parameterdescription>
<para>execution policy type </para></parameterdescription>
</parameteritem>
<parameteritem>
<parameternamelist>
<parametername>I</parametername>
</parameternamelist>
<parameterdescription>
<para>input index type </para></parameterdescription>
</parameteritem>
<parameteritem>
<parameternamelist>
<parametername>C</parametername>
</parameternamelist>
<parameterdescription>
<para>unary operator type</para></parameterdescription>
</parameteritem>
</parameterlist>
<parameterlist kind="param"><parameteritem>
<parameternamelist>
<parametername>p</parametername>
</parameternamelist>
<parameterdescription>
<para>execution policy object </para></parameterdescription>
</parameteritem>
<parameteritem>
<parameternamelist>
<parametername>first</parametername>
</parameternamelist>
<parameterdescription>
<para>index to the beginning of the range </para></parameterdescription>
</parameteritem>
<parameteritem>
<parameternamelist>
<parametername>last</parametername>
</parameternamelist>
<parameterdescription>
<para>index to the end of the range </para></parameterdescription>
</parameteritem>
<parameteritem>
<parameternamelist>
<parametername>inc</parametername>
</parameternamelist>
<parameterdescription>
<para>step size between successive iterations </para></parameterdescription>
</parameteritem>
<parameteritem>
<parameternamelist>
<parametername>c</parametername>
</parameternamelist>
<parameterdescription>
<para>unary operator to apply to each index</para></parameterdescription>
</parameteritem>
</parameterlist>
This function is equivalent to a parallel execution of the following loop on a GPU:</para><para><programlisting filename=".cpp"><codeline><highlight class="comment">//<sp/>step<sp/>is<sp/>positive<sp/>[first,<sp/>last)</highlight><highlight class="normal"></highlight></codeline>
<codeline><highlight class="normal"></highlight><highlight class="keywordflow">for</highlight><highlight class="normal">(</highlight><highlight class="keyword">auto</highlight><highlight class="normal"><sp/>i=first;<sp/>i&lt;last;<sp/>i+=step)<sp/>{</highlight></codeline>
<codeline><highlight class="normal"><sp/><sp/>c(i);</highlight></codeline>
<codeline><highlight class="normal">}</highlight></codeline>
<codeline><highlight class="normal"></highlight></codeline>
<codeline><highlight class="normal"></highlight><highlight class="comment">//<sp/>step<sp/>is<sp/>negative<sp/>[first,<sp/>last)</highlight><highlight class="normal"></highlight></codeline>
<codeline><highlight class="normal"></highlight><highlight class="keywordflow">for</highlight><highlight class="normal">(</highlight><highlight class="keyword">auto</highlight><highlight class="normal"><sp/>i=first;<sp/>i&gt;last;<sp/>i+=step)<sp/>{</highlight></codeline>
<codeline><highlight class="normal"><sp/><sp/>c(i);</highlight></codeline>
<codeline><highlight class="normal">}</highlight></codeline>
</programlisting> </para>        </detaileddescription>
        <inbodydescription>
        </inbodydescription>
        <location file="/home/twhuang/Code/taskflow/taskflow/cuda/algorithm/for_each.hpp" line="136" column="1" bodyfile="/home/twhuang/Code/taskflow/taskflow/cuda/algorithm/for_each.hpp" bodystart="136" bodyend="149"/>
      </memberdef>
      <memberdef kind="function" id="namespacetf_1a3075c7a1f4d08fefefb415b0e2ac58fb" prot="private" static="no" const="no" explicit="no" inline="no" virt="non-virtual">
        <templateparamlist>
          <param>
            <type>typename C</type>
          </param>
        </templateparamlist>
        <type>__global__ void</type>
        <definition>__global__ void tf::cuda_single_task</definition>
        <argsstring>(C callable)</argsstring>
        <name>cuda_single_task</name>
        <param>
          <type>C</type>
          <declname>callable</declname>
        </param>
        <briefdescription>
        </briefdescription>
        <detaileddescription>
        </detaileddescription>
        <inbodydescription>
        </inbodydescription>
        <location file="/home/twhuang/Code/taskflow/taskflow/cuda/algorithm/for_each.hpp" line="157" column="1" bodyfile="/home/twhuang/Code/taskflow/taskflow/cuda/algorithm/for_each.hpp" bodystart="157" bodyend="159"/>
      </memberdef>
      <memberdef kind="function" id="namespacetf_1a3ed764530620a419e3400e1f9ab6c956" prot="public" static="no" const="no" explicit="no" inline="no" virt="non-virtual">
        <templateparamlist>
          <param>
            <type>typename P</type>
          </param>
          <param>
            <type>typename I</type>
          </param>
          <param>
            <type>typename O</type>
          </param>
          <param>
            <type>typename C</type>
          </param>
        </templateparamlist>
        <type>void</type>
        <definition>void tf::cuda_transform</definition>
        <argsstring>(P &amp;&amp;p, I first, I last, O output, C op)</argsstring>
        <name>cuda_transform</name>
        <param>
          <type>P &amp;&amp;</type>
          <declname>p</declname>
        </param>
        <param>
          <type>I</type>
          <declname>first</declname>
        </param>
        <param>
          <type>I</type>
          <declname>last</declname>
        </param>
        <param>
          <type>O</type>
          <declname>output</declname>
        </param>
        <param>
          <type>C</type>
          <declname>op</declname>
        </param>
        <briefdescription>
<para>performs asynchronous parallel transforms over a range of items </para>        </briefdescription>
        <detaileddescription>
<para><parameterlist kind="templateparam"><parameteritem>
<parameternamelist>
<parametername>P</parametername>
</parameternamelist>
<parameterdescription>
<para>execution policy type </para></parameterdescription>
</parameteritem>
<parameteritem>
<parameternamelist>
<parametername>I</parametername>
</parameternamelist>
<parameterdescription>
<para>input iterator type </para></parameterdescription>
</parameteritem>
<parameteritem>
<parameternamelist>
<parametername>O</parametername>
</parameternamelist>
<parameterdescription>
<para>output iterator type </para></parameterdescription>
</parameteritem>
<parameteritem>
<parameternamelist>
<parametername>C</parametername>
</parameternamelist>
<parameterdescription>
<para>unary operator type</para></parameterdescription>
</parameteritem>
</parameterlist>
<parameterlist kind="param"><parameteritem>
<parameternamelist>
<parametername>p</parametername>
</parameternamelist>
<parameterdescription>
<para>execution policy </para></parameterdescription>
</parameteritem>
<parameteritem>
<parameternamelist>
<parametername>first</parametername>
</parameternamelist>
<parameterdescription>
<para>iterator to the beginning of the range </para></parameterdescription>
</parameteritem>
<parameteritem>
<parameternamelist>
<parametername>last</parametername>
</parameternamelist>
<parameterdescription>
<para>iterator to the end of the range </para></parameterdescription>
</parameteritem>
<parameteritem>
<parameternamelist>
<parametername>output</parametername>
</parameternamelist>
<parameterdescription>
<para>iterator to the beginning of the output range </para></parameterdescription>
</parameteritem>
<parameteritem>
<parameternamelist>
<parametername>op</parametername>
</parameternamelist>
<parameterdescription>
<para>unary operator to apply to transform each item</para></parameterdescription>
</parameteritem>
</parameterlist>
This method is equivalent to the parallel execution of the following loop on a GPU:</para><para><programlisting filename=".cpp"><codeline><highlight class="keywordflow">while</highlight><highlight class="normal"><sp/>(first<sp/>!=<sp/>last)<sp/>{</highlight></codeline>
<codeline><highlight class="normal"><sp/><sp/>*output++<sp/>=<sp/>op(*first++);</highlight></codeline>
<codeline><highlight class="normal">}</highlight></codeline>
</programlisting> </para>        </detaileddescription>
        <inbodydescription>
        </inbodydescription>
        <location file="/home/twhuang/Code/taskflow/taskflow/cuda/algorithm/transform.hpp" line="86" column="1" bodyfile="/home/twhuang/Code/taskflow/taskflow/cuda/algorithm/transform.hpp" bodystart="86" bodyend="100"/>
      </memberdef>
      <memberdef kind="function" id="namespacetf_1abdcb5b755f7ace2aa452541d5bf93b5f" prot="public" static="no" const="no" explicit="no" inline="no" virt="non-virtual">
        <templateparamlist>
          <param>
            <type>typename P</type>
          </param>
          <param>
            <type>typename I1</type>
          </param>
          <param>
            <type>typename I2</type>
          </param>
          <param>
            <type>typename O</type>
          </param>
          <param>
            <type>typename C</type>
          </param>
        </templateparamlist>
        <type>void</type>
        <definition>void tf::cuda_transform</definition>
        <argsstring>(P &amp;&amp;p, I1 first1, I1 last1, I2 first2, O output, C op)</argsstring>
        <name>cuda_transform</name>
        <param>
          <type>P &amp;&amp;</type>
          <declname>p</declname>
        </param>
        <param>
          <type>I1</type>
          <declname>first1</declname>
        </param>
        <param>
          <type>I1</type>
          <declname>last1</declname>
        </param>
        <param>
          <type>I2</type>
          <declname>first2</declname>
        </param>
        <param>
          <type>O</type>
          <declname>output</declname>
        </param>
        <param>
          <type>C</type>
          <declname>op</declname>
        </param>
        <briefdescription>
<para>performs asynchronous parallel transforms over two ranges of items </para>        </briefdescription>
        <detaileddescription>
<para><parameterlist kind="templateparam"><parameteritem>
<parameternamelist>
<parametername>P</parametername>
</parameternamelist>
<parameterdescription>
<para>execution policy type </para></parameterdescription>
</parameteritem>
<parameteritem>
<parameternamelist>
<parametername>I1</parametername>
</parameternamelist>
<parameterdescription>
<para>first input iterator type </para></parameterdescription>
</parameteritem>
<parameteritem>
<parameternamelist>
<parametername>I2</parametername>
</parameternamelist>
<parameterdescription>
<para>second input iterator type </para></parameterdescription>
</parameteritem>
<parameteritem>
<parameternamelist>
<parametername>O</parametername>
</parameternamelist>
<parameterdescription>
<para>output iterator type </para></parameterdescription>
</parameteritem>
<parameteritem>
<parameternamelist>
<parametername>C</parametername>
</parameternamelist>
<parameterdescription>
<para>binary operator type</para></parameterdescription>
</parameteritem>
</parameterlist>
<parameterlist kind="param"><parameteritem>
<parameternamelist>
<parametername>p</parametername>
</parameternamelist>
<parameterdescription>
<para>execution policy </para></parameterdescription>
</parameteritem>
<parameteritem>
<parameternamelist>
<parametername>first1</parametername>
</parameternamelist>
<parameterdescription>
<para>iterator to the beginning of the first range </para></parameterdescription>
</parameteritem>
<parameteritem>
<parameternamelist>
<parametername>last1</parametername>
</parameternamelist>
<parameterdescription>
<para>iterator to the end of the first range </para></parameterdescription>
</parameteritem>
<parameteritem>
<parameternamelist>
<parametername>first2</parametername>
</parameternamelist>
<parameterdescription>
<para>iterator to the beginning of the second range </para></parameterdescription>
</parameteritem>
<parameteritem>
<parameternamelist>
<parametername>output</parametername>
</parameternamelist>
<parameterdescription>
<para>iterator to the beginning of the output range </para></parameterdescription>
</parameteritem>
<parameteritem>
<parameternamelist>
<parametername>op</parametername>
</parameternamelist>
<parameterdescription>
<para>binary operator to apply to transform each pair of items</para></parameterdescription>
</parameteritem>
</parameterlist>
This method is equivalent to the parallel execution of the following loop on a GPU:</para><para><programlisting filename=".cpp"><codeline><highlight class="keywordflow">while</highlight><highlight class="normal"><sp/>(first1<sp/>!=<sp/>last1)<sp/>{</highlight></codeline>
<codeline><highlight class="normal"><sp/><sp/>*output++<sp/>=<sp/>op(*first1++,<sp/>*first2++);</highlight></codeline>
<codeline><highlight class="normal">}</highlight></codeline>
</programlisting> </para>        </detaileddescription>
        <inbodydescription>
        </inbodydescription>
        <location file="/home/twhuang/Code/taskflow/taskflow/cuda/algorithm/transform.hpp" line="127" column="1" bodyfile="/home/twhuang/Code/taskflow/taskflow/cuda/algorithm/transform.hpp" bodystart="127" bodyend="143"/>
      </memberdef>
      <memberdef kind="function" id="namespacetf_1a8a872d2a0ac73a676713cb5be5aa688c" prot="public" static="no" const="no" explicit="no" inline="no" virt="non-virtual">
        <templateparamlist>
          <param>
            <type>typename P</type>
          </param>
          <param>
            <type>typename I</type>
          </param>
          <param>
            <type>typename T</type>
          </param>
          <param>
            <type>typename O</type>
          </param>
        </templateparamlist>
        <type>void</type>
        <definition>void tf::cuda_reduce</definition>
        <argsstring>(P &amp;&amp;p, I first, I last, T *res, O op, void *buf)</argsstring>
        <name>cuda_reduce</name>
        <param>
          <type>P &amp;&amp;</type>
          <declname>p</declname>
        </param>
        <param>
          <type>I</type>
          <declname>first</declname>
        </param>
        <param>
          <type>I</type>
          <declname>last</declname>
        </param>
        <param>
          <type>T *</type>
          <declname>res</declname>
        </param>
        <param>
          <type>O</type>
          <declname>op</declname>
        </param>
        <param>
          <type>void *</type>
          <declname>buf</declname>
        </param>
        <briefdescription>
<para>performs asynchronous parallel reduction over a range of items </para>        </briefdescription>
        <detaileddescription>
<para><parameterlist kind="templateparam"><parameteritem>
<parameternamelist>
<parametername>P</parametername>
</parameternamelist>
<parameterdescription>
<para>execution policy type </para></parameterdescription>
</parameteritem>
<parameteritem>
<parameternamelist>
<parametername>I</parametername>
</parameternamelist>
<parameterdescription>
<para>input iterator type </para></parameterdescription>
</parameteritem>
<parameteritem>
<parameternamelist>
<parametername>T</parametername>
</parameternamelist>
<parameterdescription>
<para>value type </para></parameterdescription>
</parameteritem>
<parameteritem>
<parameternamelist>
<parametername>O</parametername>
</parameternamelist>
<parameterdescription>
<para>binary operator type</para></parameterdescription>
</parameteritem>
</parameterlist>
<parameterlist kind="param"><parameteritem>
<parameternamelist>
<parametername>p</parametername>
</parameternamelist>
<parameterdescription>
<para>execution policy </para></parameterdescription>
</parameteritem>
<parameteritem>
<parameternamelist>
<parametername>first</parametername>
</parameternamelist>
<parameterdescription>
<para>iterator to the beginning of the range </para></parameterdescription>
</parameteritem>
<parameteritem>
<parameternamelist>
<parametername>last</parametername>
</parameternamelist>
<parameterdescription>
<para>iterator to the end of the range </para></parameterdescription>
</parameteritem>
<parameteritem>
<parameternamelist>
<parametername>res</parametername>
</parameternamelist>
<parameterdescription>
<para>pointer to the result </para></parameterdescription>
</parameteritem>
<parameteritem>
<parameternamelist>
<parametername>op</parametername>
</parameternamelist>
<parameterdescription>
<para>binary operator to apply to reduce elements </para></parameterdescription>
</parameteritem>
<parameteritem>
<parameternamelist>
<parametername>buf</parametername>
</parameternamelist>
<parameterdescription>
<para>pointer to the temporary buffer</para></parameterdescription>
</parameteritem>
</parameterlist>
This method is equivalent to the parallel execution of the following loop on a GPU:</para><para><programlisting filename=".cpp"><codeline><highlight class="keywordflow">while</highlight><highlight class="normal"><sp/>(first<sp/>!=<sp/>last)<sp/>{</highlight></codeline>
<codeline><highlight class="normal"><sp/><sp/>*result<sp/>=<sp/>op(*result,<sp/>*first++);</highlight></codeline>
<codeline><highlight class="normal">}</highlight></codeline>
</programlisting> </para>        </detaileddescription>
        <inbodydescription>
        </inbodydescription>
<<<<<<< HEAD
        <location file="/home/twhuang/Code/taskflow/taskflow/cuda/algorithm/reduce.hpp" line="264" column="1" bodyfile="/home/twhuang/Code/taskflow/taskflow/cuda/algorithm/reduce.hpp" bodystart="264" bodyend="272"/>
=======
        <location file="/Users/twhuang/Code/taskflow/taskflow/cuda/algorithm/reduce.hpp" line="253" column="6" bodyfile="/Users/twhuang/Code/taskflow/taskflow/cuda/algorithm/reduce.hpp" bodystart="253" bodyend="261"/>
>>>>>>> 5b4ba4cc
      </memberdef>
      <memberdef kind="function" id="namespacetf_1a492e8410db032a0273a99dd905486161" prot="public" static="no" const="no" explicit="no" inline="no" virt="non-virtual">
        <templateparamlist>
          <param>
            <type>typename P</type>
          </param>
          <param>
            <type>typename I</type>
          </param>
          <param>
            <type>typename T</type>
          </param>
          <param>
            <type>typename O</type>
          </param>
        </templateparamlist>
        <type>void</type>
        <definition>void tf::cuda_uninitialized_reduce</definition>
        <argsstring>(P &amp;&amp;p, I first, I last, T *res, O op, void *buf)</argsstring>
        <name>cuda_uninitialized_reduce</name>
        <param>
          <type>P &amp;&amp;</type>
          <declname>p</declname>
        </param>
        <param>
          <type>I</type>
          <declname>first</declname>
        </param>
        <param>
          <type>I</type>
          <declname>last</declname>
        </param>
        <param>
          <type>T *</type>
          <declname>res</declname>
        </param>
        <param>
          <type>O</type>
          <declname>op</declname>
        </param>
        <param>
          <type>void *</type>
          <declname>buf</declname>
        </param>
        <briefdescription>
<para>performs asynchronous parallel reduction over a range of items without an initial value </para>        </briefdescription>
        <detaileddescription>
<para><parameterlist kind="templateparam"><parameteritem>
<parameternamelist>
<parametername>P</parametername>
</parameternamelist>
<parameterdescription>
<para>execution policy type </para></parameterdescription>
</parameteritem>
<parameteritem>
<parameternamelist>
<parametername>I</parametername>
</parameternamelist>
<parameterdescription>
<para>input iterator type </para></parameterdescription>
</parameteritem>
<parameteritem>
<parameternamelist>
<parametername>T</parametername>
</parameternamelist>
<parameterdescription>
<para>value type </para></parameterdescription>
</parameteritem>
<parameteritem>
<parameternamelist>
<parametername>O</parametername>
</parameternamelist>
<parameterdescription>
<para>binary operator type</para></parameterdescription>
</parameteritem>
</parameterlist>
<parameterlist kind="param"><parameteritem>
<parameternamelist>
<parametername>p</parametername>
</parameternamelist>
<parameterdescription>
<para>execution policy </para></parameterdescription>
</parameteritem>
<parameteritem>
<parameternamelist>
<parametername>first</parametername>
</parameternamelist>
<parameterdescription>
<para>iterator to the beginning of the range </para></parameterdescription>
</parameteritem>
<parameteritem>
<parameternamelist>
<parametername>last</parametername>
</parameternamelist>
<parameterdescription>
<para>iterator to the end of the range </para></parameterdescription>
</parameteritem>
<parameteritem>
<parameternamelist>
<parametername>res</parametername>
</parameternamelist>
<parameterdescription>
<para>pointer to the result </para></parameterdescription>
</parameteritem>
<parameteritem>
<parameternamelist>
<parametername>op</parametername>
</parameternamelist>
<parameterdescription>
<para>binary operator to apply to reduce elements </para></parameterdescription>
</parameteritem>
<parameteritem>
<parameternamelist>
<parametername>buf</parametername>
</parameternamelist>
<parameterdescription>
<para>pointer to the temporary buffer</para></parameterdescription>
</parameteritem>
</parameterlist>
This method is equivalent to the parallel execution of the following loop on a GPU:</para><para><programlisting filename=".cpp"><codeline><highlight class="normal">*result<sp/>=<sp/>*first++;<sp/><sp/></highlight><highlight class="comment">//<sp/>no<sp/>initial<sp/>values<sp/>partitipcate<sp/>in<sp/>the<sp/>loop</highlight><highlight class="normal"></highlight></codeline>
<codeline><highlight class="normal"></highlight><highlight class="keywordflow">while</highlight><highlight class="normal"><sp/>(first<sp/>!=<sp/>last)<sp/>{</highlight></codeline>
<codeline><highlight class="normal"><sp/><sp/>*result<sp/>=<sp/>op(*result,<sp/>*first++);</highlight></codeline>
<codeline><highlight class="normal">}</highlight></codeline>
</programlisting> </para>        </detaileddescription>
        <inbodydescription>
        </inbodydescription>
<<<<<<< HEAD
        <location file="/home/twhuang/Code/taskflow/taskflow/cuda/algorithm/reduce.hpp" line="305" column="1" bodyfile="/home/twhuang/Code/taskflow/taskflow/cuda/algorithm/reduce.hpp" bodystart="305" bodyend="313"/>
=======
        <location file="/Users/twhuang/Code/taskflow/taskflow/cuda/algorithm/reduce.hpp" line="294" column="6" bodyfile="/Users/twhuang/Code/taskflow/taskflow/cuda/algorithm/reduce.hpp" bodystart="294" bodyend="302"/>
>>>>>>> 5b4ba4cc
      </memberdef>
      <memberdef kind="function" id="namespacetf_1a4463d06240d608bc31d8b3546a851e4e" prot="public" static="no" const="no" explicit="no" inline="no" virt="non-virtual">
        <templateparamlist>
          <param>
            <type>typename P</type>
          </param>
          <param>
            <type>typename I</type>
          </param>
          <param>
            <type>typename T</type>
          </param>
          <param>
            <type>typename O</type>
          </param>
          <param>
            <type>typename U</type>
          </param>
        </templateparamlist>
        <type>void</type>
        <definition>void tf::cuda_transform_reduce</definition>
        <argsstring>(P &amp;&amp;p, I first, I last, T *res, O bop, U uop, void *buf)</argsstring>
        <name>cuda_transform_reduce</name>
        <param>
          <type>P &amp;&amp;</type>
          <declname>p</declname>
        </param>
        <param>
          <type>I</type>
          <declname>first</declname>
        </param>
        <param>
          <type>I</type>
          <declname>last</declname>
        </param>
        <param>
          <type>T *</type>
          <declname>res</declname>
        </param>
        <param>
          <type>O</type>
          <declname>bop</declname>
        </param>
        <param>
          <type>U</type>
          <declname>uop</declname>
        </param>
        <param>
          <type>void *</type>
          <declname>buf</declname>
        </param>
        <briefdescription>
<para>performs asynchronous parallel reduction over a range of transformed items without an initial value </para>        </briefdescription>
        <detaileddescription>
<para><parameterlist kind="templateparam"><parameteritem>
<parameternamelist>
<parametername>P</parametername>
</parameternamelist>
<parameterdescription>
<para>execution policy type </para></parameterdescription>
</parameteritem>
<parameteritem>
<parameternamelist>
<parametername>I</parametername>
</parameternamelist>
<parameterdescription>
<para>input iterator type </para></parameterdescription>
</parameteritem>
<parameteritem>
<parameternamelist>
<parametername>T</parametername>
</parameternamelist>
<parameterdescription>
<para>value type </para></parameterdescription>
</parameteritem>
<parameteritem>
<parameternamelist>
<parametername>O</parametername>
</parameternamelist>
<parameterdescription>
<para>binary operator type </para></parameterdescription>
</parameteritem>
<parameteritem>
<parameternamelist>
<parametername>U</parametername>
</parameternamelist>
<parameterdescription>
<para>unary operator type</para></parameterdescription>
</parameteritem>
</parameterlist>
<parameterlist kind="param"><parameteritem>
<parameternamelist>
<parametername>p</parametername>
</parameternamelist>
<parameterdescription>
<para>execution policy </para></parameterdescription>
</parameteritem>
<parameteritem>
<parameternamelist>
<parametername>first</parametername>
</parameternamelist>
<parameterdescription>
<para>iterator to the beginning of the range </para></parameterdescription>
</parameteritem>
<parameteritem>
<parameternamelist>
<parametername>last</parametername>
</parameternamelist>
<parameterdescription>
<para>iterator to the end of the range </para></parameterdescription>
</parameteritem>
<parameteritem>
<parameternamelist>
<parametername>res</parametername>
</parameternamelist>
<parameterdescription>
<para>pointer to the result </para></parameterdescription>
</parameteritem>
<parameteritem>
<parameternamelist>
<parametername>bop</parametername>
</parameternamelist>
<parameterdescription>
<para>binary operator to apply to reduce elements </para></parameterdescription>
</parameteritem>
<parameteritem>
<parameternamelist>
<parametername>uop</parametername>
</parameternamelist>
<parameterdescription>
<para>unary operator to apply to transform elements </para></parameterdescription>
</parameteritem>
<parameteritem>
<parameternamelist>
<parametername>buf</parametername>
</parameternamelist>
<parameterdescription>
<para>pointer to the temporary buffer</para></parameterdescription>
</parameteritem>
</parameterlist>
This method is equivalent to the parallel execution of the following loop on a GPU:</para><para><programlisting filename=".cpp"><codeline><highlight class="keywordflow">while</highlight><highlight class="normal"><sp/>(first<sp/>!=<sp/>last)<sp/>{</highlight></codeline>
<codeline><highlight class="normal"><sp/><sp/>*result<sp/>=<sp/>bop(*result,<sp/>uop(*first++));</highlight></codeline>
<codeline><highlight class="normal">}</highlight></codeline>
</programlisting> </para>        </detaileddescription>
        <inbodydescription>
        </inbodydescription>
<<<<<<< HEAD
        <location file="/home/twhuang/Code/taskflow/taskflow/cuda/algorithm/reduce.hpp" line="346" column="1" bodyfile="/home/twhuang/Code/taskflow/taskflow/cuda/algorithm/reduce.hpp" bodystart="346" bodyend="363"/>
=======
        <location file="/Users/twhuang/Code/taskflow/taskflow/cuda/algorithm/reduce.hpp" line="335" column="6" bodyfile="/Users/twhuang/Code/taskflow/taskflow/cuda/algorithm/reduce.hpp" bodystart="335" bodyend="352"/>
>>>>>>> 5b4ba4cc
      </memberdef>
      <memberdef kind="function" id="namespacetf_1aa451668b7a0a3abf385cf2abebed8962" prot="public" static="no" const="no" explicit="no" inline="no" virt="non-virtual">
        <templateparamlist>
          <param>
            <type>typename P</type>
          </param>
          <param>
            <type>typename I</type>
          </param>
          <param>
            <type>typename T</type>
          </param>
          <param>
            <type>typename O</type>
          </param>
          <param>
            <type>typename U</type>
          </param>
        </templateparamlist>
        <type>void</type>
        <definition>void tf::cuda_uninitialized_transform_reduce</definition>
        <argsstring>(P &amp;&amp;p, I first, I last, T *res, O bop, U uop, void *buf)</argsstring>
        <name>cuda_uninitialized_transform_reduce</name>
        <param>
          <type>P &amp;&amp;</type>
          <declname>p</declname>
        </param>
        <param>
          <type>I</type>
          <declname>first</declname>
        </param>
        <param>
          <type>I</type>
          <declname>last</declname>
        </param>
        <param>
          <type>T *</type>
          <declname>res</declname>
        </param>
        <param>
          <type>O</type>
          <declname>bop</declname>
        </param>
        <param>
          <type>U</type>
          <declname>uop</declname>
        </param>
        <param>
          <type>void *</type>
          <declname>buf</declname>
        </param>
        <briefdescription>
<para>performs asynchronous parallel reduction over a range of transformed items with an initial value </para>        </briefdescription>
        <detaileddescription>
<para><parameterlist kind="templateparam"><parameteritem>
<parameternamelist>
<parametername>P</parametername>
</parameternamelist>
<parameterdescription>
<para>execution policy type </para></parameterdescription>
</parameteritem>
<parameteritem>
<parameternamelist>
<parametername>I</parametername>
</parameternamelist>
<parameterdescription>
<para>input iterator type </para></parameterdescription>
</parameteritem>
<parameteritem>
<parameternamelist>
<parametername>T</parametername>
</parameternamelist>
<parameterdescription>
<para>value type </para></parameterdescription>
</parameteritem>
<parameteritem>
<parameternamelist>
<parametername>O</parametername>
</parameternamelist>
<parameterdescription>
<para>binary operator type </para></parameterdescription>
</parameteritem>
<parameteritem>
<parameternamelist>
<parametername>U</parametername>
</parameternamelist>
<parameterdescription>
<para>unary operator type</para></parameterdescription>
</parameteritem>
</parameterlist>
<parameterlist kind="param"><parameteritem>
<parameternamelist>
<parametername>p</parametername>
</parameternamelist>
<parameterdescription>
<para>execution policy </para></parameterdescription>
</parameteritem>
<parameteritem>
<parameternamelist>
<parametername>first</parametername>
</parameternamelist>
<parameterdescription>
<para>iterator to the beginning of the range </para></parameterdescription>
</parameteritem>
<parameteritem>
<parameternamelist>
<parametername>last</parametername>
</parameternamelist>
<parameterdescription>
<para>iterator to the end of the range </para></parameterdescription>
</parameteritem>
<parameteritem>
<parameternamelist>
<parametername>res</parametername>
</parameternamelist>
<parameterdescription>
<para>pointer to the result </para></parameterdescription>
</parameteritem>
<parameteritem>
<parameternamelist>
<parametername>bop</parametername>
</parameternamelist>
<parameterdescription>
<para>binary operator to apply to reduce elements </para></parameterdescription>
</parameteritem>
<parameteritem>
<parameternamelist>
<parametername>uop</parametername>
</parameternamelist>
<parameterdescription>
<para>unary operator to apply to transform elements </para></parameterdescription>
</parameteritem>
<parameteritem>
<parameternamelist>
<parametername>buf</parametername>
</parameternamelist>
<parameterdescription>
<para>pointer to the temporary buffer</para></parameterdescription>
</parameteritem>
</parameterlist>
This method is equivalent to the parallel execution of the following loop on a GPU:</para><para><programlisting filename=".cpp"><codeline><highlight class="normal">*result<sp/>=<sp/>uop(*first++);<sp/><sp/></highlight><highlight class="comment">//<sp/>no<sp/>initial<sp/>values<sp/>partitipcate<sp/>in<sp/>the<sp/>loop</highlight><highlight class="normal"></highlight></codeline>
<codeline><highlight class="normal"></highlight><highlight class="keywordflow">while</highlight><highlight class="normal"><sp/>(first<sp/>!=<sp/>last)<sp/>{</highlight></codeline>
<codeline><highlight class="normal"><sp/><sp/>*result<sp/>=<sp/>bop(*result,<sp/>uop(*first++));</highlight></codeline>
<codeline><highlight class="normal">}</highlight></codeline>
</programlisting> </para>        </detaileddescription>
        <inbodydescription>
        </inbodydescription>
<<<<<<< HEAD
        <location file="/home/twhuang/Code/taskflow/taskflow/cuda/algorithm/reduce.hpp" line="398" column="1" bodyfile="/home/twhuang/Code/taskflow/taskflow/cuda/algorithm/reduce.hpp" bodystart="398" bodyend="412"/>
=======
        <location file="/Users/twhuang/Code/taskflow/taskflow/cuda/algorithm/reduce.hpp" line="387" column="6" bodyfile="/Users/twhuang/Code/taskflow/taskflow/cuda/algorithm/reduce.hpp" bodystart="387" bodyend="401"/>
>>>>>>> 5b4ba4cc
      </memberdef>
      <memberdef kind="function" id="namespacetf_1a2e1b44c84a09e0a8495a611cb9a7ea40" prot="public" static="no" const="no" explicit="no" inline="no" virt="non-virtual">
        <templateparamlist>
          <param>
            <type>typename P</type>
          </param>
          <param>
            <type>typename I</type>
          </param>
          <param>
            <type>typename O</type>
          </param>
          <param>
            <type>typename C</type>
          </param>
        </templateparamlist>
        <type>void</type>
        <definition>void tf::cuda_inclusive_scan</definition>
        <argsstring>(P &amp;&amp;p, I first, I last, O output, C op, void *buf)</argsstring>
        <name>cuda_inclusive_scan</name>
        <param>
          <type>P &amp;&amp;</type>
          <declname>p</declname>
        </param>
        <param>
          <type>I</type>
          <declname>first</declname>
        </param>
        <param>
          <type>I</type>
          <declname>last</declname>
        </param>
        <param>
          <type>O</type>
          <declname>output</declname>
        </param>
        <param>
          <type>C</type>
          <declname>op</declname>
        </param>
        <param>
          <type>void *</type>
          <declname>buf</declname>
        </param>
        <briefdescription>
<para>performs asynchronous inclusive scan over a range of items </para>        </briefdescription>
        <detaileddescription>
<para><parameterlist kind="templateparam"><parameteritem>
<parameternamelist>
<parametername>P</parametername>
</parameternamelist>
<parameterdescription>
<para>execution policy type </para></parameterdescription>
</parameteritem>
<parameteritem>
<parameternamelist>
<parametername>I</parametername>
</parameternamelist>
<parameterdescription>
<para>input iterator </para></parameterdescription>
</parameteritem>
<parameteritem>
<parameternamelist>
<parametername>O</parametername>
</parameternamelist>
<parameterdescription>
<para>output iterator </para></parameterdescription>
</parameteritem>
<parameteritem>
<parameternamelist>
<parametername>C</parametername>
</parameternamelist>
<parameterdescription>
<para>binary operator type</para></parameterdescription>
</parameteritem>
</parameterlist>
<parameterlist kind="param"><parameteritem>
<parameternamelist>
<parametername>p</parametername>
</parameternamelist>
<parameterdescription>
<para>execution policy </para></parameterdescription>
</parameteritem>
<parameteritem>
<parameternamelist>
<parametername>first</parametername>
</parameternamelist>
<parameterdescription>
<para>iterator to the beginning of the input range </para></parameterdescription>
</parameteritem>
<parameteritem>
<parameternamelist>
<parametername>last</parametername>
</parameternamelist>
<parameterdescription>
<para>iterator to the end of the input range </para></parameterdescription>
</parameteritem>
<parameteritem>
<parameternamelist>
<parametername>output</parametername>
</parameternamelist>
<parameterdescription>
<para>iterator to the beginning of the output range </para></parameterdescription>
</parameteritem>
<parameteritem>
<parameternamelist>
<parametername>op</parametername>
</parameternamelist>
<parameterdescription>
<para>binary operator to apply to scan </para></parameterdescription>
</parameteritem>
<parameteritem>
<parameternamelist>
<parametername>buf</parametername>
</parameternamelist>
<parameterdescription>
<para>pointer to the temporary buffer </para></parameterdescription>
</parameteritem>
</parameterlist>
</para>        </detaileddescription>
        <inbodydescription>
        </inbodydescription>
<<<<<<< HEAD
        <location file="/home/twhuang/Code/taskflow/taskflow/cuda/algorithm/scan.hpp" line="368" column="1" bodyfile="/home/twhuang/Code/taskflow/taskflow/cuda/algorithm/scan.hpp" bodystart="368" bodyend="382"/>
=======
        <location file="/Users/twhuang/Code/taskflow/taskflow/cuda/algorithm/scan.hpp" line="357" column="6" bodyfile="/Users/twhuang/Code/taskflow/taskflow/cuda/algorithm/scan.hpp" bodystart="357" bodyend="371"/>
>>>>>>> 5b4ba4cc
      </memberdef>
      <memberdef kind="function" id="namespacetf_1afa4aa760ddb6efbda1b9bab505ad5baf" prot="public" static="no" const="no" explicit="no" inline="no" virt="non-virtual">
        <templateparamlist>
          <param>
            <type>typename P</type>
          </param>
          <param>
            <type>typename I</type>
          </param>
          <param>
            <type>typename O</type>
          </param>
          <param>
            <type>typename C</type>
          </param>
          <param>
            <type>typename U</type>
          </param>
        </templateparamlist>
        <type>void</type>
        <definition>void tf::cuda_transform_inclusive_scan</definition>
        <argsstring>(P &amp;&amp;p, I first, I last, O output, C bop, U uop, void *buf)</argsstring>
        <name>cuda_transform_inclusive_scan</name>
        <param>
          <type>P &amp;&amp;</type>
          <declname>p</declname>
        </param>
        <param>
          <type>I</type>
          <declname>first</declname>
        </param>
        <param>
          <type>I</type>
          <declname>last</declname>
        </param>
        <param>
          <type>O</type>
          <declname>output</declname>
        </param>
        <param>
          <type>C</type>
          <declname>bop</declname>
        </param>
        <param>
          <type>U</type>
          <declname>uop</declname>
        </param>
        <param>
          <type>void *</type>
          <declname>buf</declname>
        </param>
        <briefdescription>
<para>performs asynchronous inclusive scan over a range of transformed items </para>        </briefdescription>
        <detaileddescription>
<para><parameterlist kind="templateparam"><parameteritem>
<parameternamelist>
<parametername>P</parametername>
</parameternamelist>
<parameterdescription>
<para>execution policy type </para></parameterdescription>
</parameteritem>
<parameteritem>
<parameternamelist>
<parametername>I</parametername>
</parameternamelist>
<parameterdescription>
<para>input iterator </para></parameterdescription>
</parameteritem>
<parameteritem>
<parameternamelist>
<parametername>O</parametername>
</parameternamelist>
<parameterdescription>
<para>output iterator </para></parameterdescription>
</parameteritem>
<parameteritem>
<parameternamelist>
<parametername>C</parametername>
</parameternamelist>
<parameterdescription>
<para>binary operator type </para></parameterdescription>
</parameteritem>
<parameteritem>
<parameternamelist>
<parametername>U</parametername>
</parameternamelist>
<parameterdescription>
<para>unary operator type</para></parameterdescription>
</parameteritem>
</parameterlist>
<parameterlist kind="param"><parameteritem>
<parameternamelist>
<parametername>p</parametername>
</parameternamelist>
<parameterdescription>
<para>execution policy </para></parameterdescription>
</parameteritem>
<parameteritem>
<parameternamelist>
<parametername>first</parametername>
</parameternamelist>
<parameterdescription>
<para>iterator to the beginning of the input range </para></parameterdescription>
</parameteritem>
<parameteritem>
<parameternamelist>
<parametername>last</parametername>
</parameternamelist>
<parameterdescription>
<para>iterator to the end of the input range </para></parameterdescription>
</parameteritem>
<parameteritem>
<parameternamelist>
<parametername>output</parametername>
</parameternamelist>
<parameterdescription>
<para>iterator to the beginning of the output range </para></parameterdescription>
</parameteritem>
<parameteritem>
<parameternamelist>
<parametername>bop</parametername>
</parameternamelist>
<parameterdescription>
<para>binary operator to apply to scan </para></parameterdescription>
</parameteritem>
<parameteritem>
<parameternamelist>
<parametername>uop</parametername>
</parameternamelist>
<parameterdescription>
<para>unary operator to apply to transform each item before scan </para></parameterdescription>
</parameteritem>
<parameteritem>
<parameternamelist>
<parametername>buf</parametername>
</parameternamelist>
<parameterdescription>
<para>pointer to the temporary buffer </para></parameterdescription>
</parameteritem>
</parameterlist>
</para>        </detaileddescription>
        <inbodydescription>
        </inbodydescription>
<<<<<<< HEAD
        <location file="/home/twhuang/Code/taskflow/taskflow/cuda/algorithm/scan.hpp" line="403" column="1" bodyfile="/home/twhuang/Code/taskflow/taskflow/cuda/algorithm/scan.hpp" bodystart="403" bodyend="421"/>
=======
        <location file="/Users/twhuang/Code/taskflow/taskflow/cuda/algorithm/scan.hpp" line="392" column="6" bodyfile="/Users/twhuang/Code/taskflow/taskflow/cuda/algorithm/scan.hpp" bodystart="392" bodyend="410"/>
>>>>>>> 5b4ba4cc
      </memberdef>
      <memberdef kind="function" id="namespacetf_1aeb391c40120844318fd715b8c3a716bb" prot="public" static="no" const="no" explicit="no" inline="no" virt="non-virtual">
        <templateparamlist>
          <param>
            <type>typename P</type>
          </param>
          <param>
            <type>typename I</type>
          </param>
          <param>
            <type>typename O</type>
          </param>
          <param>
            <type>typename C</type>
          </param>
        </templateparamlist>
        <type>void</type>
        <definition>void tf::cuda_exclusive_scan</definition>
        <argsstring>(P &amp;&amp;p, I first, I last, O output, C op, void *buf)</argsstring>
        <name>cuda_exclusive_scan</name>
        <param>
          <type>P &amp;&amp;</type>
          <declname>p</declname>
        </param>
        <param>
          <type>I</type>
          <declname>first</declname>
        </param>
        <param>
          <type>I</type>
          <declname>last</declname>
        </param>
        <param>
          <type>O</type>
          <declname>output</declname>
        </param>
        <param>
          <type>C</type>
          <declname>op</declname>
        </param>
        <param>
          <type>void *</type>
          <declname>buf</declname>
        </param>
        <briefdescription>
<para>performs asynchronous exclusive scan over a range of items </para>        </briefdescription>
        <detaileddescription>
<para><parameterlist kind="templateparam"><parameteritem>
<parameternamelist>
<parametername>P</parametername>
</parameternamelist>
<parameterdescription>
<para>execution policy type </para></parameterdescription>
</parameteritem>
<parameteritem>
<parameternamelist>
<parametername>I</parametername>
</parameternamelist>
<parameterdescription>
<para>input iterator </para></parameterdescription>
</parameteritem>
<parameteritem>
<parameternamelist>
<parametername>O</parametername>
</parameternamelist>
<parameterdescription>
<para>output iterator </para></parameterdescription>
</parameteritem>
<parameteritem>
<parameternamelist>
<parametername>C</parametername>
</parameternamelist>
<parameterdescription>
<para>binary operator type</para></parameterdescription>
</parameteritem>
</parameterlist>
<parameterlist kind="param"><parameteritem>
<parameternamelist>
<parametername>p</parametername>
</parameternamelist>
<parameterdescription>
<para>execution policy </para></parameterdescription>
</parameteritem>
<parameteritem>
<parameternamelist>
<parametername>first</parametername>
</parameternamelist>
<parameterdescription>
<para>iterator to the beginning of the input range </para></parameterdescription>
</parameteritem>
<parameteritem>
<parameternamelist>
<parametername>last</parametername>
</parameternamelist>
<parameterdescription>
<para>iterator to the end of the input range </para></parameterdescription>
</parameteritem>
<parameteritem>
<parameternamelist>
<parametername>output</parametername>
</parameternamelist>
<parameterdescription>
<para>iterator to the beginning of the output range </para></parameterdescription>
</parameteritem>
<parameteritem>
<parameternamelist>
<parametername>op</parametername>
</parameternamelist>
<parameterdescription>
<para>binary operator to apply to scan </para></parameterdescription>
</parameteritem>
<parameteritem>
<parameternamelist>
<parametername>buf</parametername>
</parameternamelist>
<parameterdescription>
<para>pointer to the temporary buffer </para></parameterdescription>
</parameteritem>
</parameterlist>
</para>        </detaileddescription>
        <inbodydescription>
        </inbodydescription>
<<<<<<< HEAD
        <location file="/home/twhuang/Code/taskflow/taskflow/cuda/algorithm/scan.hpp" line="440" column="1" bodyfile="/home/twhuang/Code/taskflow/taskflow/cuda/algorithm/scan.hpp" bodystart="440" bodyend="454"/>
=======
        <location file="/Users/twhuang/Code/taskflow/taskflow/cuda/algorithm/scan.hpp" line="429" column="6" bodyfile="/Users/twhuang/Code/taskflow/taskflow/cuda/algorithm/scan.hpp" bodystart="429" bodyend="443"/>
>>>>>>> 5b4ba4cc
      </memberdef>
      <memberdef kind="function" id="namespacetf_1a2e739895c1c73538967af060ca714366" prot="public" static="no" const="no" explicit="no" inline="no" virt="non-virtual">
        <templateparamlist>
          <param>
            <type>typename P</type>
          </param>
          <param>
            <type>typename I</type>
          </param>
          <param>
            <type>typename O</type>
          </param>
          <param>
            <type>typename C</type>
          </param>
          <param>
            <type>typename U</type>
          </param>
        </templateparamlist>
        <type>void</type>
        <definition>void tf::cuda_transform_exclusive_scan</definition>
        <argsstring>(P &amp;&amp;p, I first, I last, O output, C bop, U uop, void *buf)</argsstring>
        <name>cuda_transform_exclusive_scan</name>
        <param>
          <type>P &amp;&amp;</type>
          <declname>p</declname>
        </param>
        <param>
          <type>I</type>
          <declname>first</declname>
        </param>
        <param>
          <type>I</type>
          <declname>last</declname>
        </param>
        <param>
          <type>O</type>
          <declname>output</declname>
        </param>
        <param>
          <type>C</type>
          <declname>bop</declname>
        </param>
        <param>
          <type>U</type>
          <declname>uop</declname>
        </param>
        <param>
          <type>void *</type>
          <declname>buf</declname>
        </param>
        <briefdescription>
<para>performs asynchronous exclusive scan over a range of items </para>        </briefdescription>
        <detaileddescription>
<para><parameterlist kind="templateparam"><parameteritem>
<parameternamelist>
<parametername>P</parametername>
</parameternamelist>
<parameterdescription>
<para>execution policy type </para></parameterdescription>
</parameteritem>
<parameteritem>
<parameternamelist>
<parametername>I</parametername>
</parameternamelist>
<parameterdescription>
<para>input iterator </para></parameterdescription>
</parameteritem>
<parameteritem>
<parameternamelist>
<parametername>O</parametername>
</parameternamelist>
<parameterdescription>
<para>output iterator </para></parameterdescription>
</parameteritem>
<parameteritem>
<parameternamelist>
<parametername>C</parametername>
</parameternamelist>
<parameterdescription>
<para>binary operator type </para></parameterdescription>
</parameteritem>
<parameteritem>
<parameternamelist>
<parametername>U</parametername>
</parameternamelist>
<parameterdescription>
<para>unary operator type</para></parameterdescription>
</parameteritem>
</parameterlist>
<parameterlist kind="param"><parameteritem>
<parameternamelist>
<parametername>p</parametername>
</parameternamelist>
<parameterdescription>
<para>execution policy </para></parameterdescription>
</parameteritem>
<parameteritem>
<parameternamelist>
<parametername>first</parametername>
</parameternamelist>
<parameterdescription>
<para>iterator to the beginning of the input range </para></parameterdescription>
</parameteritem>
<parameteritem>
<parameternamelist>
<parametername>last</parametername>
</parameternamelist>
<parameterdescription>
<para>iterator to the end of the input range </para></parameterdescription>
</parameteritem>
<parameteritem>
<parameternamelist>
<parametername>output</parametername>
</parameternamelist>
<parameterdescription>
<para>iterator to the beginning of the output range </para></parameterdescription>
</parameteritem>
<parameteritem>
<parameternamelist>
<parametername>bop</parametername>
</parameternamelist>
<parameterdescription>
<para>binary operator to apply to scan </para></parameterdescription>
</parameteritem>
<parameteritem>
<parameternamelist>
<parametername>uop</parametername>
</parameternamelist>
<parameterdescription>
<para>unary operator to apply to transform each item before scan </para></parameterdescription>
</parameteritem>
<parameteritem>
<parameternamelist>
<parametername>buf</parametername>
</parameternamelist>
<parameterdescription>
<para>pointer to the temporary buffer </para></parameterdescription>
</parameteritem>
</parameterlist>
</para>        </detaileddescription>
        <inbodydescription>
        </inbodydescription>
<<<<<<< HEAD
        <location file="/home/twhuang/Code/taskflow/taskflow/cuda/algorithm/scan.hpp" line="475" column="1" bodyfile="/home/twhuang/Code/taskflow/taskflow/cuda/algorithm/scan.hpp" bodystart="475" bodyend="493"/>
=======
        <location file="/Users/twhuang/Code/taskflow/taskflow/cuda/algorithm/scan.hpp" line="464" column="6" bodyfile="/Users/twhuang/Code/taskflow/taskflow/cuda/algorithm/scan.hpp" bodystart="464" bodyend="482"/>
>>>>>>> 5b4ba4cc
      </memberdef>
      <memberdef kind="function" id="namespacetf_1aa84d4c68d2cbe9f6efc4a1eb1a115458" prot="public" static="no" const="no" explicit="no" inline="no" virt="non-virtual">
        <templateparamlist>
          <param>
            <type>typename P</type>
          </param>
          <param>
            <type>typename a_keys_it</type>
          </param>
          <param>
            <type>typename a_vals_it</type>
          </param>
          <param>
            <type>typename b_keys_it</type>
          </param>
          <param>
            <type>typename b_vals_it</type>
          </param>
          <param>
            <type>typename c_keys_it</type>
          </param>
          <param>
            <type>typename c_vals_it</type>
          </param>
          <param>
            <type>typename C</type>
          </param>
        </templateparamlist>
        <type>void</type>
        <definition>void tf::cuda_merge_by_key</definition>
        <argsstring>(P &amp;&amp;p, a_keys_it a_keys_first, a_keys_it a_keys_last, a_vals_it a_vals_first, b_keys_it b_keys_first, b_keys_it b_keys_last, b_vals_it b_vals_first, c_keys_it c_keys_first, c_vals_it c_vals_first, C comp, void *buf)</argsstring>
        <name>cuda_merge_by_key</name>
        <param>
          <type>P &amp;&amp;</type>
          <declname>p</declname>
        </param>
        <param>
          <type>a_keys_it</type>
          <declname>a_keys_first</declname>
        </param>
        <param>
          <type>a_keys_it</type>
          <declname>a_keys_last</declname>
        </param>
        <param>
          <type>a_vals_it</type>
          <declname>a_vals_first</declname>
        </param>
        <param>
          <type>b_keys_it</type>
          <declname>b_keys_first</declname>
        </param>
        <param>
          <type>b_keys_it</type>
          <declname>b_keys_last</declname>
        </param>
        <param>
          <type>b_vals_it</type>
          <declname>b_vals_first</declname>
        </param>
        <param>
          <type>c_keys_it</type>
          <declname>c_keys_first</declname>
        </param>
        <param>
          <type>c_vals_it</type>
          <declname>c_vals_first</declname>
        </param>
        <param>
          <type>C</type>
          <declname>comp</declname>
        </param>
        <param>
          <type>void *</type>
          <declname>buf</declname>
        </param>
        <briefdescription>
<para>performs asynchronous key-value merge over a range of keys and values </para>        </briefdescription>
        <detaileddescription>
<para><parameterlist kind="templateparam"><parameteritem>
<parameternamelist>
<parametername>P</parametername>
</parameternamelist>
<parameterdescription>
<para>execution policy type </para></parameterdescription>
</parameteritem>
<parameteritem>
<parameternamelist>
<parametername>a_keys_it</parametername>
</parameternamelist>
<parameterdescription>
<para>first key iterator type </para></parameterdescription>
</parameteritem>
<parameteritem>
<parameternamelist>
<parametername>a_vals_it</parametername>
</parameternamelist>
<parameterdescription>
<para>first value iterator type </para></parameterdescription>
</parameteritem>
<parameteritem>
<parameternamelist>
<parametername>b_keys_it</parametername>
</parameternamelist>
<parameterdescription>
<para>second key iterator type </para></parameterdescription>
</parameteritem>
<parameteritem>
<parameternamelist>
<parametername>b_vals_it</parametername>
</parameternamelist>
<parameterdescription>
<para>second value iterator type </para></parameterdescription>
</parameteritem>
<parameteritem>
<parameternamelist>
<parametername>c_keys_it</parametername>
</parameternamelist>
<parameterdescription>
<para>output key iterator type </para></parameterdescription>
</parameteritem>
<parameteritem>
<parameternamelist>
<parametername>c_vals_it</parametername>
</parameternamelist>
<parameterdescription>
<para>output value iterator type </para></parameterdescription>
</parameteritem>
<parameteritem>
<parameternamelist>
<parametername>C</parametername>
</parameternamelist>
<parameterdescription>
<para>comparator type</para></parameterdescription>
</parameteritem>
</parameterlist>
<parameterlist kind="param"><parameteritem>
<parameternamelist>
<parametername>p</parametername>
</parameternamelist>
<parameterdescription>
<para>execution policy </para></parameterdescription>
</parameteritem>
<parameteritem>
<parameternamelist>
<parametername>a_keys_first</parametername>
</parameternamelist>
<parameterdescription>
<para>iterator to the beginning of the first key range </para></parameterdescription>
</parameteritem>
<parameteritem>
<parameternamelist>
<parametername>a_keys_last</parametername>
</parameternamelist>
<parameterdescription>
<para>iterator to the end of the first key range </para></parameterdescription>
</parameteritem>
<parameteritem>
<parameternamelist>
<parametername>a_vals_first</parametername>
</parameternamelist>
<parameterdescription>
<para>iterator to the beginning of the first value range </para></parameterdescription>
</parameteritem>
<parameteritem>
<parameternamelist>
<parametername>b_keys_first</parametername>
</parameternamelist>
<parameterdescription>
<para>iterator to the beginning of the second key range </para></parameterdescription>
</parameteritem>
<parameteritem>
<parameternamelist>
<parametername>b_keys_last</parametername>
</parameternamelist>
<parameterdescription>
<para>iterator to the end of the second key range </para></parameterdescription>
</parameteritem>
<parameteritem>
<parameternamelist>
<parametername>b_vals_first</parametername>
</parameternamelist>
<parameterdescription>
<para>iterator to the beginning of the second value range </para></parameterdescription>
</parameteritem>
<parameteritem>
<parameternamelist>
<parametername>c_keys_first</parametername>
</parameternamelist>
<parameterdescription>
<para>iterator to the beginning of the output key range </para></parameterdescription>
</parameteritem>
<parameteritem>
<parameternamelist>
<parametername>c_vals_first</parametername>
</parameternamelist>
<parameterdescription>
<para>iterator to the beginning of the output value range </para></parameterdescription>
</parameteritem>
<parameteritem>
<parameternamelist>
<parametername>comp</parametername>
</parameternamelist>
<parameterdescription>
<para>comparator </para></parameterdescription>
</parameteritem>
<parameteritem>
<parameternamelist>
<parametername>buf</parametername>
</parameternamelist>
<parameterdescription>
<para>pointer to the temporary buffer</para></parameterdescription>
</parameteritem>
</parameterlist>
Performs a key-value merge that copies elements from <computeroutput>[a_keys_first, a_keys_last)</computeroutput> and <computeroutput>[b_keys_first, b_keys_last)</computeroutput> into a single range, <computeroutput>[c_keys_first, c_keys_last + (a_keys_last - a_keys_first) + (b_keys_last - b_keys_first))</computeroutput> such that the resulting range is in ascending key order.</para><para>At the same time, the merge copies elements from the two associated ranges <computeroutput>[a_vals_first + (a_keys_last - a_keys_first))</computeroutput> and <computeroutput>[b_vals_first + (b_keys_last - b_keys_first))</computeroutput> into a single range, <computeroutput>[c_vals_first, c_vals_first + (a_keys_last - a_keys_first) + (b_keys_last - b_keys_first))</computeroutput> such that the resulting range is in ascending order implied by each input element&apos;s associated key.</para><para>For example, assume:<itemizedlist>
<listitem><para><computeroutput>a_keys</computeroutput> = {1, 8};</para></listitem><listitem><para><computeroutput>a_vals</computeroutput> = {2, 1};</para></listitem><listitem><para><computeroutput>b_keys</computeroutput> = {3, 7};</para></listitem><listitem><para><computeroutput>b_vals</computeroutput> = {3, 4};</para></listitem></itemizedlist>
</para><para>After the merge, we have:<itemizedlist>
<listitem><para><computeroutput>c_keys</computeroutput> = {1, 3, 7, 8}</para></listitem><listitem><para><computeroutput>c_vals</computeroutput> = {2, 3, 4, 1} </para></listitem></itemizedlist>
</para>        </detaileddescription>
        <inbodydescription>
        </inbodydescription>
<<<<<<< HEAD
        <location file="/home/twhuang/Code/taskflow/taskflow/cuda/algorithm/merge.hpp" line="524" column="1" bodyfile="/home/twhuang/Code/taskflow/taskflow/cuda/algorithm/merge.hpp" bodystart="524" bodyend="546"/>
=======
        <location file="/Users/twhuang/Code/taskflow/taskflow/cuda/algorithm/merge.hpp" line="515" column="6" bodyfile="/Users/twhuang/Code/taskflow/taskflow/cuda/algorithm/merge.hpp" bodystart="515" bodyend="537"/>
>>>>>>> 5b4ba4cc
      </memberdef>
      <memberdef kind="function" id="namespacetf_1a37ec481149c2f01669353033d75ed72a" prot="public" static="no" const="no" explicit="no" inline="no" virt="non-virtual">
        <templateparamlist>
          <param>
            <type>typename P</type>
          </param>
          <param>
            <type>typename a_keys_it</type>
          </param>
          <param>
            <type>typename b_keys_it</type>
          </param>
          <param>
            <type>typename c_keys_it</type>
          </param>
          <param>
            <type>typename C</type>
          </param>
        </templateparamlist>
        <type>void</type>
        <definition>void tf::cuda_merge</definition>
        <argsstring>(P &amp;&amp;p, a_keys_it a_keys_first, a_keys_it a_keys_last, b_keys_it b_keys_first, b_keys_it b_keys_last, c_keys_it c_keys_first, C comp, void *buf)</argsstring>
        <name>cuda_merge</name>
        <param>
          <type>P &amp;&amp;</type>
          <declname>p</declname>
        </param>
        <param>
          <type>a_keys_it</type>
          <declname>a_keys_first</declname>
        </param>
        <param>
          <type>a_keys_it</type>
          <declname>a_keys_last</declname>
        </param>
        <param>
          <type>b_keys_it</type>
          <declname>b_keys_first</declname>
        </param>
        <param>
          <type>b_keys_it</type>
          <declname>b_keys_last</declname>
        </param>
        <param>
          <type>c_keys_it</type>
          <declname>c_keys_first</declname>
        </param>
        <param>
          <type>C</type>
          <declname>comp</declname>
        </param>
        <param>
          <type>void *</type>
          <declname>buf</declname>
        </param>
        <briefdescription>
<para>performs asynchronous key-only merge over a range of keys </para>        </briefdescription>
        <detaileddescription>
<para><parameterlist kind="templateparam"><parameteritem>
<parameternamelist>
<parametername>P</parametername>
</parameternamelist>
<parameterdescription>
<para>execution policy type </para></parameterdescription>
</parameteritem>
<parameteritem>
<parameternamelist>
<parametername>a_keys_it</parametername>
</parameternamelist>
<parameterdescription>
<para>first key iterator type </para></parameterdescription>
</parameteritem>
<parameteritem>
<parameternamelist>
<parametername>b_keys_it</parametername>
</parameternamelist>
<parameterdescription>
<para>second key iterator type </para></parameterdescription>
</parameteritem>
<parameteritem>
<parameternamelist>
<parametername>c_keys_it</parametername>
</parameternamelist>
<parameterdescription>
<para>output key iterator type </para></parameterdescription>
</parameteritem>
<parameteritem>
<parameternamelist>
<parametername>C</parametername>
</parameternamelist>
<parameterdescription>
<para>comparator type</para></parameterdescription>
</parameteritem>
</parameterlist>
<parameterlist kind="param"><parameteritem>
<parameternamelist>
<parametername>p</parametername>
</parameternamelist>
<parameterdescription>
<para>execution policy </para></parameterdescription>
</parameteritem>
<parameteritem>
<parameternamelist>
<parametername>a_keys_first</parametername>
</parameternamelist>
<parameterdescription>
<para>iterator to the beginning of the first key range </para></parameterdescription>
</parameteritem>
<parameteritem>
<parameternamelist>
<parametername>a_keys_last</parametername>
</parameternamelist>
<parameterdescription>
<para>iterator to the end of the first key range </para></parameterdescription>
</parameteritem>
<parameteritem>
<parameternamelist>
<parametername>b_keys_first</parametername>
</parameternamelist>
<parameterdescription>
<para>iterator to the beginning of the second key range </para></parameterdescription>
</parameteritem>
<parameteritem>
<parameternamelist>
<parametername>b_keys_last</parametername>
</parameternamelist>
<parameterdescription>
<para>iterator to the end of the second key range </para></parameterdescription>
</parameteritem>
<parameteritem>
<parameternamelist>
<parametername>c_keys_first</parametername>
</parameternamelist>
<parameterdescription>
<para>iterator to the beginning of the output key range </para></parameterdescription>
</parameteritem>
<parameteritem>
<parameternamelist>
<parametername>comp</parametername>
</parameternamelist>
<parameterdescription>
<para>comparator </para></parameterdescription>
</parameteritem>
<parameteritem>
<parameternamelist>
<parametername>buf</parametername>
</parameternamelist>
<parameterdescription>
<para>pointer to the temporary buffer</para></parameterdescription>
</parameteritem>
</parameterlist>
This function is equivalent to <ref refid="namespacetf_1aa84d4c68d2cbe9f6efc4a1eb1a115458" kindref="member">tf::cuda_merge_by_key</ref> without values. </para>        </detaileddescription>
        <inbodydescription>
        </inbodydescription>
<<<<<<< HEAD
        <location file="/home/twhuang/Code/taskflow/taskflow/cuda/algorithm/merge.hpp" line="576" column="1" bodyfile="/home/twhuang/Code/taskflow/taskflow/cuda/algorithm/merge.hpp" bodystart="576" bodyend="591"/>
=======
        <location file="/Users/twhuang/Code/taskflow/taskflow/cuda/algorithm/merge.hpp" line="567" column="6" bodyfile="/Users/twhuang/Code/taskflow/taskflow/cuda/algorithm/merge.hpp" bodystart="567" bodyend="582"/>
>>>>>>> 5b4ba4cc
      </memberdef>
      <memberdef kind="function" id="namespacetf_1a9c69906a4dfd1e2d0cd7ed496d29dafd" prot="public" static="no" const="no" explicit="no" inline="no" virt="non-virtual">
        <templateparamlist>
          <param>
            <type>typename P</type>
          </param>
          <param>
            <type>typename K</type>
          </param>
          <param>
            <type>typename V</type>
            <defval>cudaEmpty</defval>
          </param>
        </templateparamlist>
        <type>unsigned</type>
        <definition>unsigned tf::cuda_sort_buffer_size</definition>
        <argsstring>(unsigned count)</argsstring>
        <name>cuda_sort_buffer_size</name>
        <param>
          <type>unsigned</type>
          <declname>count</declname>
        </param>
        <briefdescription>
<para>queries the buffer size in bytes needed to call sort kernels for the given number of elements </para>        </briefdescription>
        <detaileddescription>
<para><parameterlist kind="templateparam"><parameteritem>
<parameternamelist>
<parametername>P</parametername>
</parameternamelist>
<parameterdescription>
<para>execution policy type </para></parameterdescription>
</parameteritem>
<parameteritem>
<parameternamelist>
<parametername>K</parametername>
</parameternamelist>
<parameterdescription>
<para>key type </para></parameterdescription>
</parameteritem>
<parameteritem>
<parameternamelist>
<parametername>V</parametername>
</parameternamelist>
<parameterdescription>
<para>value type (default tf::cudaEmpty)</para></parameterdescription>
</parameteritem>
</parameterlist>
<parameterlist kind="param"><parameteritem>
<parameternamelist>
<parametername>count</parametername>
</parameternamelist>
<parameterdescription>
<para>number of keys/values to sort</para></parameterdescription>
</parameteritem>
</parameterlist>
The function is used to allocate a buffer for calling <ref refid="namespacetf_1a06804cb1598e965febc7bd35fc0fbbb0" kindref="member">tf::cuda_sort</ref>. </para>        </detaileddescription>
        <inbodydescription>
        </inbodydescription>
        <location file="/home/twhuang/Code/taskflow/taskflow/cuda/algorithm/sort.hpp" line="417" column="1" bodyfile="/home/twhuang/Code/taskflow/taskflow/cuda/algorithm/sort.hpp" bodystart="417" bodyend="428"/>
      </memberdef>
      <memberdef kind="function" id="namespacetf_1a3461b9179221dd7230ce2a0e45156c7f" prot="public" static="no" const="no" explicit="no" inline="no" virt="non-virtual">
        <templateparamlist>
          <param>
            <type>typename P</type>
          </param>
          <param>
            <type>typename K_it</type>
          </param>
          <param>
            <type>typename V_it</type>
          </param>
          <param>
            <type>typename C</type>
          </param>
        </templateparamlist>
        <type>void</type>
        <definition>void tf::cuda_sort_by_key</definition>
        <argsstring>(P &amp;&amp;p, K_it k_first, K_it k_last, V_it v_first, C comp, void *buf)</argsstring>
        <name>cuda_sort_by_key</name>
        <param>
          <type>P &amp;&amp;</type>
          <declname>p</declname>
        </param>
        <param>
          <type>K_it</type>
          <declname>k_first</declname>
        </param>
        <param>
          <type>K_it</type>
          <declname>k_last</declname>
        </param>
        <param>
          <type>V_it</type>
          <declname>v_first</declname>
        </param>
        <param>
          <type>C</type>
          <declname>comp</declname>
        </param>
        <param>
          <type>void *</type>
          <declname>buf</declname>
        </param>
        <briefdescription>
<para>performs asynchronous key-value sort on a range of items </para>        </briefdescription>
        <detaileddescription>
<para><parameterlist kind="templateparam"><parameteritem>
<parameternamelist>
<parametername>P</parametername>
</parameternamelist>
<parameterdescription>
<para>execution policy type </para></parameterdescription>
</parameteritem>
<parameteritem>
<parameternamelist>
<parametername>K_it</parametername>
</parameternamelist>
<parameterdescription>
<para>key iterator type </para></parameterdescription>
</parameteritem>
<parameteritem>
<parameternamelist>
<parametername>V_it</parametername>
</parameternamelist>
<parameterdescription>
<para>value iterator type </para></parameterdescription>
</parameteritem>
<parameteritem>
<parameternamelist>
<parametername>C</parametername>
</parameternamelist>
<parameterdescription>
<para>comparator type</para></parameterdescription>
</parameteritem>
</parameterlist>
<parameterlist kind="param"><parameteritem>
<parameternamelist>
<parametername>p</parametername>
</parameternamelist>
<parameterdescription>
<para>execution policy </para></parameterdescription>
</parameteritem>
<parameteritem>
<parameternamelist>
<parametername>k_first</parametername>
</parameternamelist>
<parameterdescription>
<para>iterator to the beginning of the key range </para></parameterdescription>
</parameteritem>
<parameteritem>
<parameternamelist>
<parametername>k_last</parametername>
</parameternamelist>
<parameterdescription>
<para>iterator to the end of the key range </para></parameterdescription>
</parameteritem>
<parameteritem>
<parameternamelist>
<parametername>v_first</parametername>
</parameternamelist>
<parameterdescription>
<para>iterator to the beginning of the value range </para></parameterdescription>
</parameteritem>
<parameteritem>
<parameternamelist>
<parametername>comp</parametername>
</parameternamelist>
<parameterdescription>
<para>binary comparator </para></parameterdescription>
</parameteritem>
<parameteritem>
<parameternamelist>
<parametername>buf</parametername>
</parameternamelist>
<parameterdescription>
<para>pointer to the temporary buffer</para></parameterdescription>
</parameteritem>
</parameterlist>
Sorts key-value elements in <computeroutput>[k_first, k_last)</computeroutput> and <computeroutput>[v_first, v_first + (k_last - k_first))</computeroutput> into ascending key order using the given comparator <computeroutput>comp</computeroutput>. If <computeroutput>i</computeroutput> and <computeroutput>j</computeroutput> are any two valid iterators in <computeroutput>[k_first, k_last)</computeroutput> such that <computeroutput>i</computeroutput> precedes <computeroutput>j</computeroutput>, and <computeroutput>p</computeroutput> and <computeroutput>q</computeroutput> are iterators in <computeroutput>[v_first, v_first + (k_last - k_first))</computeroutput> corresponding to <computeroutput>i</computeroutput> and <computeroutput>j</computeroutput> respectively, then <computeroutput>comp(*j, *i)</computeroutput> evaluates to <computeroutput>false</computeroutput>.</para><para>For example, assume:<itemizedlist>
<listitem><para><computeroutput>keys</computeroutput> are <computeroutput>{1, 4, 2, 8, 5, 7}</computeroutput></para></listitem><listitem><para><computeroutput>values</computeroutput> are <computeroutput>{&apos;a&apos;, &apos;b&apos;, &apos;c&apos;, &apos;d&apos;, &apos;e&apos;, &apos;f&apos;}</computeroutput></para></listitem></itemizedlist>
</para><para>After sort:<itemizedlist>
<listitem><para><computeroutput>keys</computeroutput> are <computeroutput>{1, 2, 4, 5, 7, 8}</computeroutput></para></listitem><listitem><para><computeroutput>values</computeroutput> are <computeroutput>{&apos;a&apos;, &apos;c&apos;, &apos;b&apos;, &apos;e&apos;, &apos;f&apos;, &apos;d&apos;}</computeroutput> </para></listitem></itemizedlist>
</para>        </detaileddescription>
        <inbodydescription>
        </inbodydescription>
        <location file="/home/twhuang/Code/taskflow/taskflow/cuda/algorithm/sort.hpp" line="467" column="1" bodyfile="/home/twhuang/Code/taskflow/taskflow/cuda/algorithm/sort.hpp" bodystart="467" bodyend="478"/>
      </memberdef>
      <memberdef kind="function" id="namespacetf_1a06804cb1598e965febc7bd35fc0fbbb0" prot="public" static="no" const="no" explicit="no" inline="no" virt="non-virtual">
        <templateparamlist>
          <param>
            <type>typename P</type>
          </param>
          <param>
            <type>typename K_it</type>
          </param>
          <param>
            <type>typename C</type>
          </param>
        </templateparamlist>
        <type>void</type>
        <definition>void tf::cuda_sort</definition>
        <argsstring>(P &amp;&amp;p, K_it k_first, K_it k_last, C comp, void *buf)</argsstring>
        <name>cuda_sort</name>
        <param>
          <type>P &amp;&amp;</type>
          <declname>p</declname>
        </param>
        <param>
          <type>K_it</type>
          <declname>k_first</declname>
        </param>
        <param>
          <type>K_it</type>
          <declname>k_last</declname>
        </param>
        <param>
          <type>C</type>
          <declname>comp</declname>
        </param>
        <param>
          <type>void *</type>
          <declname>buf</declname>
        </param>
        <briefdescription>
<para>performs asynchronous key-only sort on a range of items </para>        </briefdescription>
        <detaileddescription>
<para><parameterlist kind="templateparam"><parameteritem>
<parameternamelist>
<parametername>P</parametername>
</parameternamelist>
<parameterdescription>
<para>execution policy type </para></parameterdescription>
</parameteritem>
<parameteritem>
<parameternamelist>
<parametername>K_it</parametername>
</parameternamelist>
<parameterdescription>
<para>key iterator type </para></parameterdescription>
</parameteritem>
<parameteritem>
<parameternamelist>
<parametername>C</parametername>
</parameternamelist>
<parameterdescription>
<para>comparator type</para></parameterdescription>
</parameteritem>
</parameterlist>
<parameterlist kind="param"><parameteritem>
<parameternamelist>
<parametername>p</parametername>
</parameternamelist>
<parameterdescription>
<para>execution policy </para></parameterdescription>
</parameteritem>
<parameteritem>
<parameternamelist>
<parametername>k_first</parametername>
</parameternamelist>
<parameterdescription>
<para>iterator to the beginning of the key range </para></parameterdescription>
</parameteritem>
<parameteritem>
<parameternamelist>
<parametername>k_last</parametername>
</parameternamelist>
<parameterdescription>
<para>iterator to the end of the key range </para></parameterdescription>
</parameteritem>
<parameteritem>
<parameternamelist>
<parametername>comp</parametername>
</parameternamelist>
<parameterdescription>
<para>binary comparator </para></parameterdescription>
</parameteritem>
<parameteritem>
<parameternamelist>
<parametername>buf</parametername>
</parameternamelist>
<parameterdescription>
<para>pointer to the temporary buffer</para></parameterdescription>
</parameteritem>
</parameterlist>
This method is equivalent to <ref refid="namespacetf_1a3461b9179221dd7230ce2a0e45156c7f" kindref="member">tf::cuda_sort_by_key</ref> without values. </para>        </detaileddescription>
        <inbodydescription>
        </inbodydescription>
        <location file="/home/twhuang/Code/taskflow/taskflow/cuda/algorithm/sort.hpp" line="501" column="1" bodyfile="/home/twhuang/Code/taskflow/taskflow/cuda/algorithm/sort.hpp" bodystart="501" bodyend="503"/>
      </memberdef>
      <memberdef kind="function" id="namespacetf_1a5f9dabd7c5d0fa5166cf76d9fa5a038e" prot="public" static="no" const="no" explicit="no" inline="no" virt="non-virtual">
        <templateparamlist>
          <param>
            <type>typename P</type>
          </param>
          <param>
            <type>typename I</type>
          </param>
          <param>
            <type>typename U</type>
          </param>
        </templateparamlist>
        <type>void</type>
        <definition>void tf::cuda_find_if</definition>
        <argsstring>(P &amp;&amp;p, I first, I last, unsigned *idx, U op)</argsstring>
        <name>cuda_find_if</name>
        <param>
          <type>P &amp;&amp;</type>
          <declname>p</declname>
        </param>
        <param>
          <type>I</type>
          <declname>first</declname>
        </param>
        <param>
          <type>I</type>
          <declname>last</declname>
        </param>
        <param>
          <type>unsigned *</type>
          <declname>idx</declname>
        </param>
        <param>
          <type>U</type>
          <declname>op</declname>
        </param>
        <briefdescription>
<para>finds the index of the first element that satisfies the given criteria </para>        </briefdescription>
        <detaileddescription>
<para><parameterlist kind="templateparam"><parameteritem>
<parameternamelist>
<parametername>P</parametername>
</parameternamelist>
<parameterdescription>
<para>execution policy type </para></parameterdescription>
</parameteritem>
<parameteritem>
<parameternamelist>
<parametername>I</parametername>
</parameternamelist>
<parameterdescription>
<para>input iterator type </para></parameterdescription>
</parameteritem>
<parameteritem>
<parameternamelist>
<parametername>U</parametername>
</parameternamelist>
<parameterdescription>
<para>unary operator type</para></parameterdescription>
</parameteritem>
</parameterlist>
<parameterlist kind="param"><parameteritem>
<parameternamelist>
<parametername>p</parametername>
</parameternamelist>
<parameterdescription>
<para>execution policy </para></parameterdescription>
</parameteritem>
<parameteritem>
<parameternamelist>
<parametername>first</parametername>
</parameternamelist>
<parameterdescription>
<para>iterator to the beginning of the range </para></parameterdescription>
</parameteritem>
<parameteritem>
<parameternamelist>
<parametername>last</parametername>
</parameternamelist>
<parameterdescription>
<para>iterator to the end of the range </para></parameterdescription>
</parameteritem>
<parameteritem>
<parameternamelist>
<parametername>idx</parametername>
</parameternamelist>
<parameterdescription>
<para>pointer to the index of the found element </para></parameterdescription>
</parameteritem>
<parameteritem>
<parameternamelist>
<parametername>op</parametername>
</parameternamelist>
<parameterdescription>
<para>unary operator which returns <computeroutput>true</computeroutput> for the required element</para></parameterdescription>
</parameteritem>
</parameterlist>
The function launches kernels asynchronously to find the index <computeroutput>idx</computeroutput> of the first element in the range <computeroutput>[first, last)</computeroutput> such that <computeroutput>op(*(first+idx))</computeroutput> is true. This is equivalent to the parallel execution of the following loop:</para><para><programlisting filename=".cpp"><codeline><highlight class="keywordtype">unsigned</highlight><highlight class="normal"><sp/>idx<sp/>=<sp/>0;</highlight></codeline>
<codeline><highlight class="normal"></highlight><highlight class="keywordflow">for</highlight><highlight class="normal">(;<sp/>first<sp/>!=<sp/>last;<sp/>++first,<sp/>++idx)<sp/>{</highlight></codeline>
<codeline><highlight class="normal"><sp/><sp/></highlight><highlight class="keywordflow">if</highlight><highlight class="normal"><sp/>(p(*first))<sp/>{</highlight></codeline>
<codeline><highlight class="normal"><sp/><sp/><sp/><sp/></highlight><highlight class="keywordflow">return</highlight><highlight class="normal"><sp/>idx;</highlight></codeline>
<codeline><highlight class="normal"><sp/><sp/>}</highlight></codeline>
<codeline><highlight class="normal">}</highlight></codeline>
<codeline><highlight class="normal"></highlight><highlight class="keywordflow">return</highlight><highlight class="normal"><sp/>idx;</highlight></codeline>
</programlisting> </para>        </detaileddescription>
        <inbodydescription>
        </inbodydescription>
        <location file="/home/twhuang/Code/taskflow/taskflow/cuda/algorithm/find.hpp" line="181" column="1" bodyfile="/home/twhuang/Code/taskflow/taskflow/cuda/algorithm/find.hpp" bodystart="181" bodyend="185"/>
      </memberdef>
      <memberdef kind="function" id="namespacetf_1a572c13198191c46765264f8afabe2e9f" prot="public" static="no" const="no" explicit="no" inline="no" virt="non-virtual">
        <templateparamlist>
          <param>
            <type>typename P</type>
          </param>
          <param>
            <type>typename I</type>
          </param>
          <param>
            <type>typename O</type>
          </param>
        </templateparamlist>
        <type>void</type>
        <definition>void tf::cuda_min_element</definition>
        <argsstring>(P &amp;&amp;p, I first, I last, unsigned *idx, O op, void *buf)</argsstring>
        <name>cuda_min_element</name>
        <param>
          <type>P &amp;&amp;</type>
          <declname>p</declname>
        </param>
        <param>
          <type>I</type>
          <declname>first</declname>
        </param>
        <param>
          <type>I</type>
          <declname>last</declname>
        </param>
        <param>
          <type>unsigned *</type>
          <declname>idx</declname>
        </param>
        <param>
          <type>O</type>
          <declname>op</declname>
        </param>
        <param>
          <type>void *</type>
          <declname>buf</declname>
        </param>
        <briefdescription>
<para>finds the index of the minimum element in a range </para>        </briefdescription>
        <detaileddescription>
<para><parameterlist kind="templateparam"><parameteritem>
<parameternamelist>
<parametername>P</parametername>
</parameternamelist>
<parameterdescription>
<para>execution policy type </para></parameterdescription>
</parameteritem>
<parameteritem>
<parameternamelist>
<parametername>I</parametername>
</parameternamelist>
<parameterdescription>
<para>input iterator type </para></parameterdescription>
</parameteritem>
<parameteritem>
<parameternamelist>
<parametername>O</parametername>
</parameternamelist>
<parameterdescription>
<para>comparator type</para></parameterdescription>
</parameteritem>
</parameterlist>
<parameterlist kind="param"><parameteritem>
<parameternamelist>
<parametername>p</parametername>
</parameternamelist>
<parameterdescription>
<para>execution policy object </para></parameterdescription>
</parameteritem>
<parameteritem>
<parameternamelist>
<parametername>first</parametername>
</parameternamelist>
<parameterdescription>
<para>iterator to the beginning of the range </para></parameterdescription>
</parameteritem>
<parameteritem>
<parameternamelist>
<parametername>last</parametername>
</parameternamelist>
<parameterdescription>
<para>iterator to the end of the range </para></parameterdescription>
</parameteritem>
<parameteritem>
<parameternamelist>
<parametername>idx</parametername>
</parameternamelist>
<parameterdescription>
<para>solution index of the minimum element </para></parameterdescription>
</parameteritem>
<parameteritem>
<parameternamelist>
<parametername>op</parametername>
</parameternamelist>
<parameterdescription>
<para>comparison function object </para></parameterdescription>
</parameteritem>
<parameteritem>
<parameternamelist>
<parametername>buf</parametername>
</parameternamelist>
<parameterdescription>
<para>pointer to the buffer</para></parameterdescription>
</parameteritem>
</parameterlist>
The function launches kernels asynchronously to find the smallest element in the range <computeroutput>[first, last)</computeroutput> using the given comparator <computeroutput>op</computeroutput>. You need to provide a buffer that holds at least tf::cuda_min_element_bufsz bytes for internal use. The function is equivalent to a parallel execution of the following loop:</para><para><programlisting filename=".cpp"><codeline><highlight class="keywordflow">if</highlight><highlight class="normal">(first<sp/>==<sp/>last)<sp/>{</highlight></codeline>
<codeline><highlight class="normal"><sp/><sp/></highlight><highlight class="keywordflow">return</highlight><highlight class="normal"><sp/>0;</highlight></codeline>
<codeline><highlight class="normal">}</highlight></codeline>
<codeline><highlight class="normal"></highlight><highlight class="keyword">auto</highlight><highlight class="normal"><sp/>smallest<sp/>=<sp/>first;</highlight></codeline>
<codeline><highlight class="normal"></highlight><highlight class="keywordflow">for</highlight><highlight class="normal"><sp/>(++first;<sp/>first<sp/>!=<sp/>last;<sp/>++first)<sp/>{</highlight></codeline>
<codeline><highlight class="normal"><sp/><sp/></highlight><highlight class="keywordflow">if</highlight><highlight class="normal"><sp/>(op(*first,<sp/>*smallest))<sp/>{</highlight></codeline>
<codeline><highlight class="normal"><sp/><sp/><sp/><sp/>smallest<sp/>=<sp/>first;</highlight></codeline>
<codeline><highlight class="normal"><sp/><sp/>}</highlight></codeline>
<codeline><highlight class="normal">}</highlight></codeline>
<codeline><highlight class="normal"></highlight><highlight class="keywordflow">return</highlight><highlight class="normal"><sp/><ref refid="cpp/iterator/distance" kindref="compound" external="/home/twhuang/Code/taskflow/doxygen/cppreference-doxygen-web.tag.xml">std::distance</ref>(first,<sp/>smallest);</highlight></codeline>
</programlisting> </para>        </detaileddescription>
        <inbodydescription>
        </inbodydescription>
<<<<<<< HEAD
        <location file="/home/twhuang/Code/taskflow/taskflow/cuda/algorithm/find.hpp" line="243" column="1" bodyfile="/home/twhuang/Code/taskflow/taskflow/cuda/algorithm/find.hpp" bodystart="243" bodyend="247"/>
=======
        <location file="/Users/twhuang/Code/taskflow/taskflow/cuda/algorithm/find.hpp" line="233" column="6" bodyfile="/Users/twhuang/Code/taskflow/taskflow/cuda/algorithm/find.hpp" bodystart="233" bodyend="237"/>
>>>>>>> 5b4ba4cc
      </memberdef>
      <memberdef kind="function" id="namespacetf_1a3fc577fd0a8f127770bcf68bc56c073e" prot="public" static="no" const="no" explicit="no" inline="no" virt="non-virtual">
        <templateparamlist>
          <param>
            <type>typename P</type>
          </param>
          <param>
            <type>typename I</type>
          </param>
          <param>
            <type>typename O</type>
          </param>
        </templateparamlist>
        <type>void</type>
        <definition>void tf::cuda_max_element</definition>
        <argsstring>(P &amp;&amp;p, I first, I last, unsigned *idx, O op, void *buf)</argsstring>
        <name>cuda_max_element</name>
        <param>
          <type>P &amp;&amp;</type>
          <declname>p</declname>
        </param>
        <param>
          <type>I</type>
          <declname>first</declname>
        </param>
        <param>
          <type>I</type>
          <declname>last</declname>
        </param>
        <param>
          <type>unsigned *</type>
          <declname>idx</declname>
        </param>
        <param>
          <type>O</type>
          <declname>op</declname>
        </param>
        <param>
          <type>void *</type>
          <declname>buf</declname>
        </param>
        <briefdescription>
<para>finds the index of the maximum element in a range </para>        </briefdescription>
        <detaileddescription>
<para><parameterlist kind="templateparam"><parameteritem>
<parameternamelist>
<parametername>P</parametername>
</parameternamelist>
<parameterdescription>
<para>execution policy type </para></parameterdescription>
</parameteritem>
<parameteritem>
<parameternamelist>
<parametername>I</parametername>
</parameternamelist>
<parameterdescription>
<para>input iterator type </para></parameterdescription>
</parameteritem>
<parameteritem>
<parameternamelist>
<parametername>O</parametername>
</parameternamelist>
<parameterdescription>
<para>comparator type</para></parameterdescription>
</parameteritem>
</parameterlist>
<parameterlist kind="param"><parameteritem>
<parameternamelist>
<parametername>p</parametername>
</parameternamelist>
<parameterdescription>
<para>execution policy object </para></parameterdescription>
</parameteritem>
<parameteritem>
<parameternamelist>
<parametername>first</parametername>
</parameternamelist>
<parameterdescription>
<para>iterator to the beginning of the range </para></parameterdescription>
</parameteritem>
<parameteritem>
<parameternamelist>
<parametername>last</parametername>
</parameternamelist>
<parameterdescription>
<para>iterator to the end of the range </para></parameterdescription>
</parameteritem>
<parameteritem>
<parameternamelist>
<parametername>idx</parametername>
</parameternamelist>
<parameterdescription>
<para>solution index of the maximum element </para></parameterdescription>
</parameteritem>
<parameteritem>
<parameternamelist>
<parametername>op</parametername>
</parameternamelist>
<parameterdescription>
<para>comparison function object </para></parameterdescription>
</parameteritem>
<parameteritem>
<parameternamelist>
<parametername>buf</parametername>
</parameternamelist>
<parameterdescription>
<para>pointer to the buffer</para></parameterdescription>
</parameteritem>
</parameterlist>
The function launches kernels asynchronously to find the largest element in the range <computeroutput>[first, last)</computeroutput> using the given comparator <computeroutput>op</computeroutput>. You need to provide a buffer that holds at least tf::cuda_max_element_bufsz bytes for internal use. The function is equivalent to a parallel execution of the following loop:</para><para><programlisting filename=".cpp"><codeline><highlight class="keywordflow">if</highlight><highlight class="normal">(first<sp/>==<sp/>last)<sp/>{</highlight></codeline>
<codeline><highlight class="normal"><sp/><sp/></highlight><highlight class="keywordflow">return</highlight><highlight class="normal"><sp/>0;</highlight></codeline>
<codeline><highlight class="normal">}</highlight></codeline>
<codeline><highlight class="normal"></highlight><highlight class="keyword">auto</highlight><highlight class="normal"><sp/>largest<sp/>=<sp/>first;</highlight></codeline>
<codeline><highlight class="normal"></highlight><highlight class="keywordflow">for</highlight><highlight class="normal"><sp/>(++first;<sp/>first<sp/>!=<sp/>last;<sp/>++first)<sp/>{</highlight></codeline>
<codeline><highlight class="normal"><sp/><sp/></highlight><highlight class="keywordflow">if</highlight><highlight class="normal"><sp/>(op(*largest,<sp/>*first))<sp/>{</highlight></codeline>
<codeline><highlight class="normal"><sp/><sp/><sp/><sp/>largest<sp/>=<sp/>first;</highlight></codeline>
<codeline><highlight class="normal"><sp/><sp/>}</highlight></codeline>
<codeline><highlight class="normal">}</highlight></codeline>
<codeline><highlight class="normal"></highlight><highlight class="keywordflow">return</highlight><highlight class="normal"><sp/><ref refid="cpp/iterator/distance" kindref="compound" external="/home/twhuang/Code/taskflow/doxygen/cppreference-doxygen-web.tag.xml">std::distance</ref>(first,<sp/>largest);</highlight></codeline>
</programlisting> </para>        </detaileddescription>
        <inbodydescription>
        </inbodydescription>
<<<<<<< HEAD
        <location file="/home/twhuang/Code/taskflow/taskflow/cuda/algorithm/find.hpp" line="305" column="1" bodyfile="/home/twhuang/Code/taskflow/taskflow/cuda/algorithm/find.hpp" bodystart="305" bodyend="309"/>
=======
        <location file="/Users/twhuang/Code/taskflow/taskflow/cuda/algorithm/find.hpp" line="285" column="6" bodyfile="/Users/twhuang/Code/taskflow/taskflow/cuda/algorithm/find.hpp" bodystart="285" bodyend="289"/>
>>>>>>> 5b4ba4cc
      </memberdef>
      <memberdef kind="function" id="namespacetf_1a30fa078dcf625e9eada5a95af1467588" prot="public" static="no" const="no" explicit="no" inline="no" virt="non-virtual">
        <type>constexpr const char *</type>
        <definition>constexpr const char* tf::version</definition>
        <argsstring>()</argsstring>
        <name>version</name>
        <briefdescription>
<para>queries the version information in a string format <computeroutput>major.minor.patch</computeroutput> </para>        </briefdescription>
        <detaileddescription>
<para>Release notes are available here: <ulink url="https://taskflow.github.io/taskflow/Releases.html">https://taskflow.github.io/taskflow/Releases.html</ulink> </para>        </detaileddescription>
        <inbodydescription>
        </inbodydescription>
        <location file="/home/twhuang/Code/taskflow/taskflow/taskflow.hpp" line="59" column="1" bodyfile="/home/twhuang/Code/taskflow/taskflow/taskflow.hpp" bodystart="59" bodyend="61"/>
      </memberdef>
      </sectiondef>
    <briefdescription>
<para>taskflow namespace </para>    </briefdescription>
    <detaileddescription>
    </detaileddescription>
    <location file="/home/twhuang/Code/taskflow/taskflow/utility/small_vector.hpp" line="27" column="1"/>
  </compounddef>
</doxygen><|MERGE_RESOLUTION|>--- conflicted
+++ resolved
@@ -352,11 +352,7 @@
         </detaileddescription>
         <inbodydescription>
         </inbodydescription>
-<<<<<<< HEAD
-        <location file="/home/twhuang/Code/taskflow/taskflow/cuda/cuda_execution_policy.hpp" line="130" column="1" bodyfile="/home/twhuang/Code/taskflow/taskflow/cuda/cuda_execution_policy.hpp" bodystart="130" bodyend="-1"/>
-=======
-        <location file="/Users/twhuang/Code/taskflow/taskflow/cuda/cuda_execution_policy.hpp" line="150" column="1" bodyfile="/Users/twhuang/Code/taskflow/taskflow/cuda/cuda_execution_policy.hpp" bodystart="150" bodyend="-1"/>
->>>>>>> 5b4ba4cc
+        <location file="/home/twhuang/Code/taskflow/taskflow/cuda/cuda_execution_policy.hpp" line="150" column="1" bodyfile="/home/twhuang/Code/taskflow/taskflow/cuda/cuda_execution_policy.hpp" bodystart="150" bodyend="-1"/>
       </memberdef>
       </sectiondef>
       <sectiondef kind="var">
@@ -2041,11 +2037,7 @@
 </programlisting> </para>        </detaileddescription>
         <inbodydescription>
         </inbodydescription>
-<<<<<<< HEAD
-        <location file="/home/twhuang/Code/taskflow/taskflow/cuda/algorithm/reduce.hpp" line="264" column="1" bodyfile="/home/twhuang/Code/taskflow/taskflow/cuda/algorithm/reduce.hpp" bodystart="264" bodyend="272"/>
-=======
-        <location file="/Users/twhuang/Code/taskflow/taskflow/cuda/algorithm/reduce.hpp" line="253" column="6" bodyfile="/Users/twhuang/Code/taskflow/taskflow/cuda/algorithm/reduce.hpp" bodystart="253" bodyend="261"/>
->>>>>>> 5b4ba4cc
+        <location file="/home/twhuang/Code/taskflow/taskflow/cuda/algorithm/reduce.hpp" line="253" column="1" bodyfile="/home/twhuang/Code/taskflow/taskflow/cuda/algorithm/reduce.hpp" bodystart="253" bodyend="261"/>
       </memberdef>
       <memberdef kind="function" id="namespacetf_1a492e8410db032a0273a99dd905486161" prot="public" static="no" const="no" explicit="no" inline="no" virt="non-virtual">
         <templateparamlist>
@@ -2172,11 +2164,7 @@
 </programlisting> </para>        </detaileddescription>
         <inbodydescription>
         </inbodydescription>
-<<<<<<< HEAD
-        <location file="/home/twhuang/Code/taskflow/taskflow/cuda/algorithm/reduce.hpp" line="305" column="1" bodyfile="/home/twhuang/Code/taskflow/taskflow/cuda/algorithm/reduce.hpp" bodystart="305" bodyend="313"/>
-=======
-        <location file="/Users/twhuang/Code/taskflow/taskflow/cuda/algorithm/reduce.hpp" line="294" column="6" bodyfile="/Users/twhuang/Code/taskflow/taskflow/cuda/algorithm/reduce.hpp" bodystart="294" bodyend="302"/>
->>>>>>> 5b4ba4cc
+        <location file="/home/twhuang/Code/taskflow/taskflow/cuda/algorithm/reduce.hpp" line="294" column="1" bodyfile="/home/twhuang/Code/taskflow/taskflow/cuda/algorithm/reduce.hpp" bodystart="294" bodyend="302"/>
       </memberdef>
       <memberdef kind="function" id="namespacetf_1a4463d06240d608bc31d8b3546a851e4e" prot="public" static="no" const="no" explicit="no" inline="no" virt="non-virtual">
         <templateparamlist>
@@ -2323,11 +2311,7 @@
 </programlisting> </para>        </detaileddescription>
         <inbodydescription>
         </inbodydescription>
-<<<<<<< HEAD
-        <location file="/home/twhuang/Code/taskflow/taskflow/cuda/algorithm/reduce.hpp" line="346" column="1" bodyfile="/home/twhuang/Code/taskflow/taskflow/cuda/algorithm/reduce.hpp" bodystart="346" bodyend="363"/>
-=======
-        <location file="/Users/twhuang/Code/taskflow/taskflow/cuda/algorithm/reduce.hpp" line="335" column="6" bodyfile="/Users/twhuang/Code/taskflow/taskflow/cuda/algorithm/reduce.hpp" bodystart="335" bodyend="352"/>
->>>>>>> 5b4ba4cc
+        <location file="/home/twhuang/Code/taskflow/taskflow/cuda/algorithm/reduce.hpp" line="335" column="1" bodyfile="/home/twhuang/Code/taskflow/taskflow/cuda/algorithm/reduce.hpp" bodystart="335" bodyend="352"/>
       </memberdef>
       <memberdef kind="function" id="namespacetf_1aa451668b7a0a3abf385cf2abebed8962" prot="public" static="no" const="no" explicit="no" inline="no" virt="non-virtual">
         <templateparamlist>
@@ -2475,11 +2459,7 @@
 </programlisting> </para>        </detaileddescription>
         <inbodydescription>
         </inbodydescription>
-<<<<<<< HEAD
-        <location file="/home/twhuang/Code/taskflow/taskflow/cuda/algorithm/reduce.hpp" line="398" column="1" bodyfile="/home/twhuang/Code/taskflow/taskflow/cuda/algorithm/reduce.hpp" bodystart="398" bodyend="412"/>
-=======
-        <location file="/Users/twhuang/Code/taskflow/taskflow/cuda/algorithm/reduce.hpp" line="387" column="6" bodyfile="/Users/twhuang/Code/taskflow/taskflow/cuda/algorithm/reduce.hpp" bodystart="387" bodyend="401"/>
->>>>>>> 5b4ba4cc
+        <location file="/home/twhuang/Code/taskflow/taskflow/cuda/algorithm/reduce.hpp" line="387" column="1" bodyfile="/home/twhuang/Code/taskflow/taskflow/cuda/algorithm/reduce.hpp" bodystart="387" bodyend="401"/>
       </memberdef>
       <memberdef kind="function" id="namespacetf_1a2e1b44c84a09e0a8495a611cb9a7ea40" prot="public" static="no" const="no" explicit="no" inline="no" virt="non-virtual">
         <templateparamlist>
@@ -2602,11 +2582,7 @@
 </para>        </detaileddescription>
         <inbodydescription>
         </inbodydescription>
-<<<<<<< HEAD
-        <location file="/home/twhuang/Code/taskflow/taskflow/cuda/algorithm/scan.hpp" line="368" column="1" bodyfile="/home/twhuang/Code/taskflow/taskflow/cuda/algorithm/scan.hpp" bodystart="368" bodyend="382"/>
-=======
-        <location file="/Users/twhuang/Code/taskflow/taskflow/cuda/algorithm/scan.hpp" line="357" column="6" bodyfile="/Users/twhuang/Code/taskflow/taskflow/cuda/algorithm/scan.hpp" bodystart="357" bodyend="371"/>
->>>>>>> 5b4ba4cc
+        <location file="/home/twhuang/Code/taskflow/taskflow/cuda/algorithm/scan.hpp" line="357" column="1" bodyfile="/home/twhuang/Code/taskflow/taskflow/cuda/algorithm/scan.hpp" bodystart="357" bodyend="371"/>
       </memberdef>
       <memberdef kind="function" id="namespacetf_1afa4aa760ddb6efbda1b9bab505ad5baf" prot="public" static="no" const="no" explicit="no" inline="no" virt="non-virtual">
         <templateparamlist>
@@ -2750,11 +2726,7 @@
 </para>        </detaileddescription>
         <inbodydescription>
         </inbodydescription>
-<<<<<<< HEAD
-        <location file="/home/twhuang/Code/taskflow/taskflow/cuda/algorithm/scan.hpp" line="403" column="1" bodyfile="/home/twhuang/Code/taskflow/taskflow/cuda/algorithm/scan.hpp" bodystart="403" bodyend="421"/>
-=======
-        <location file="/Users/twhuang/Code/taskflow/taskflow/cuda/algorithm/scan.hpp" line="392" column="6" bodyfile="/Users/twhuang/Code/taskflow/taskflow/cuda/algorithm/scan.hpp" bodystart="392" bodyend="410"/>
->>>>>>> 5b4ba4cc
+        <location file="/home/twhuang/Code/taskflow/taskflow/cuda/algorithm/scan.hpp" line="392" column="1" bodyfile="/home/twhuang/Code/taskflow/taskflow/cuda/algorithm/scan.hpp" bodystart="392" bodyend="410"/>
       </memberdef>
       <memberdef kind="function" id="namespacetf_1aeb391c40120844318fd715b8c3a716bb" prot="public" static="no" const="no" explicit="no" inline="no" virt="non-virtual">
         <templateparamlist>
@@ -2877,11 +2849,7 @@
 </para>        </detaileddescription>
         <inbodydescription>
         </inbodydescription>
-<<<<<<< HEAD
-        <location file="/home/twhuang/Code/taskflow/taskflow/cuda/algorithm/scan.hpp" line="440" column="1" bodyfile="/home/twhuang/Code/taskflow/taskflow/cuda/algorithm/scan.hpp" bodystart="440" bodyend="454"/>
-=======
-        <location file="/Users/twhuang/Code/taskflow/taskflow/cuda/algorithm/scan.hpp" line="429" column="6" bodyfile="/Users/twhuang/Code/taskflow/taskflow/cuda/algorithm/scan.hpp" bodystart="429" bodyend="443"/>
->>>>>>> 5b4ba4cc
+        <location file="/home/twhuang/Code/taskflow/taskflow/cuda/algorithm/scan.hpp" line="429" column="1" bodyfile="/home/twhuang/Code/taskflow/taskflow/cuda/algorithm/scan.hpp" bodystart="429" bodyend="443"/>
       </memberdef>
       <memberdef kind="function" id="namespacetf_1a2e739895c1c73538967af060ca714366" prot="public" static="no" const="no" explicit="no" inline="no" virt="non-virtual">
         <templateparamlist>
@@ -3025,11 +2993,7 @@
 </para>        </detaileddescription>
         <inbodydescription>
         </inbodydescription>
-<<<<<<< HEAD
-        <location file="/home/twhuang/Code/taskflow/taskflow/cuda/algorithm/scan.hpp" line="475" column="1" bodyfile="/home/twhuang/Code/taskflow/taskflow/cuda/algorithm/scan.hpp" bodystart="475" bodyend="493"/>
-=======
-        <location file="/Users/twhuang/Code/taskflow/taskflow/cuda/algorithm/scan.hpp" line="464" column="6" bodyfile="/Users/twhuang/Code/taskflow/taskflow/cuda/algorithm/scan.hpp" bodystart="464" bodyend="482"/>
->>>>>>> 5b4ba4cc
+        <location file="/home/twhuang/Code/taskflow/taskflow/cuda/algorithm/scan.hpp" line="464" column="1" bodyfile="/home/twhuang/Code/taskflow/taskflow/cuda/algorithm/scan.hpp" bodystart="464" bodyend="482"/>
       </memberdef>
       <memberdef kind="function" id="namespacetf_1aa84d4c68d2cbe9f6efc4a1eb1a115458" prot="public" static="no" const="no" explicit="no" inline="no" virt="non-virtual">
         <templateparamlist>
@@ -3251,11 +3215,7 @@
 </para>        </detaileddescription>
         <inbodydescription>
         </inbodydescription>
-<<<<<<< HEAD
-        <location file="/home/twhuang/Code/taskflow/taskflow/cuda/algorithm/merge.hpp" line="524" column="1" bodyfile="/home/twhuang/Code/taskflow/taskflow/cuda/algorithm/merge.hpp" bodystart="524" bodyend="546"/>
-=======
-        <location file="/Users/twhuang/Code/taskflow/taskflow/cuda/algorithm/merge.hpp" line="515" column="6" bodyfile="/Users/twhuang/Code/taskflow/taskflow/cuda/algorithm/merge.hpp" bodystart="515" bodyend="537"/>
->>>>>>> 5b4ba4cc
+        <location file="/home/twhuang/Code/taskflow/taskflow/cuda/algorithm/merge.hpp" line="515" column="1" bodyfile="/home/twhuang/Code/taskflow/taskflow/cuda/algorithm/merge.hpp" bodystart="515" bodyend="537"/>
       </memberdef>
       <memberdef kind="function" id="namespacetf_1a37ec481149c2f01669353033d75ed72a" prot="public" static="no" const="no" explicit="no" inline="no" virt="non-virtual">
         <templateparamlist>
@@ -3410,11 +3370,7 @@
 This function is equivalent to <ref refid="namespacetf_1aa84d4c68d2cbe9f6efc4a1eb1a115458" kindref="member">tf::cuda_merge_by_key</ref> without values. </para>        </detaileddescription>
         <inbodydescription>
         </inbodydescription>
-<<<<<<< HEAD
-        <location file="/home/twhuang/Code/taskflow/taskflow/cuda/algorithm/merge.hpp" line="576" column="1" bodyfile="/home/twhuang/Code/taskflow/taskflow/cuda/algorithm/merge.hpp" bodystart="576" bodyend="591"/>
-=======
-        <location file="/Users/twhuang/Code/taskflow/taskflow/cuda/algorithm/merge.hpp" line="567" column="6" bodyfile="/Users/twhuang/Code/taskflow/taskflow/cuda/algorithm/merge.hpp" bodystart="567" bodyend="582"/>
->>>>>>> 5b4ba4cc
+        <location file="/home/twhuang/Code/taskflow/taskflow/cuda/algorithm/merge.hpp" line="567" column="1" bodyfile="/home/twhuang/Code/taskflow/taskflow/cuda/algorithm/merge.hpp" bodystart="567" bodyend="582"/>
       </memberdef>
       <memberdef kind="function" id="namespacetf_1a9c69906a4dfd1e2d0cd7ed496d29dafd" prot="public" static="no" const="no" explicit="no" inline="no" virt="non-virtual">
         <templateparamlist>
@@ -3934,11 +3890,7 @@
 </programlisting> </para>        </detaileddescription>
         <inbodydescription>
         </inbodydescription>
-<<<<<<< HEAD
-        <location file="/home/twhuang/Code/taskflow/taskflow/cuda/algorithm/find.hpp" line="243" column="1" bodyfile="/home/twhuang/Code/taskflow/taskflow/cuda/algorithm/find.hpp" bodystart="243" bodyend="247"/>
-=======
-        <location file="/Users/twhuang/Code/taskflow/taskflow/cuda/algorithm/find.hpp" line="233" column="6" bodyfile="/Users/twhuang/Code/taskflow/taskflow/cuda/algorithm/find.hpp" bodystart="233" bodyend="237"/>
->>>>>>> 5b4ba4cc
+        <location file="/home/twhuang/Code/taskflow/taskflow/cuda/algorithm/find.hpp" line="233" column="1" bodyfile="/home/twhuang/Code/taskflow/taskflow/cuda/algorithm/find.hpp" bodystart="233" bodyend="237"/>
       </memberdef>
       <memberdef kind="function" id="namespacetf_1a3fc577fd0a8f127770bcf68bc56c073e" prot="public" static="no" const="no" explicit="no" inline="no" virt="non-virtual">
         <templateparamlist>
@@ -4061,11 +4013,7 @@
 </programlisting> </para>        </detaileddescription>
         <inbodydescription>
         </inbodydescription>
-<<<<<<< HEAD
-        <location file="/home/twhuang/Code/taskflow/taskflow/cuda/algorithm/find.hpp" line="305" column="1" bodyfile="/home/twhuang/Code/taskflow/taskflow/cuda/algorithm/find.hpp" bodystart="305" bodyend="309"/>
-=======
-        <location file="/Users/twhuang/Code/taskflow/taskflow/cuda/algorithm/find.hpp" line="285" column="6" bodyfile="/Users/twhuang/Code/taskflow/taskflow/cuda/algorithm/find.hpp" bodystart="285" bodyend="289"/>
->>>>>>> 5b4ba4cc
+        <location file="/home/twhuang/Code/taskflow/taskflow/cuda/algorithm/find.hpp" line="285" column="1" bodyfile="/home/twhuang/Code/taskflow/taskflow/cuda/algorithm/find.hpp" bodystart="285" bodyend="289"/>
       </memberdef>
       <memberdef kind="function" id="namespacetf_1a30fa078dcf625e9eada5a95af1467588" prot="public" static="no" const="no" explicit="no" inline="no" virt="non-virtual">
         <type>constexpr const char *</type>
