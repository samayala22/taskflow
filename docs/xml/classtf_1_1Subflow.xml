--- conflicted
+++ resolved
@@ -16,11 +16,7 @@
         </detaileddescription>
         <inbodydescription>
         </inbodydescription>
-<<<<<<< HEAD
         <location file="/home/twhuang/Code/taskflow/taskflow/core/flow_builder.hpp" line="742" column="1" bodyfile="/home/twhuang/Code/taskflow/taskflow/core/flow_builder.hpp" bodystart="742" bodyend="-1"/>
-=======
-        <location file="/Users/twhuang/PhD/Code/taskflow/taskflow/core/flow_builder.hpp" line="704" column="1" bodyfile="/Users/twhuang/PhD/Code/taskflow/taskflow/core/flow_builder.hpp" bodystart="704" bodyend="-1"/>
->>>>>>> b5b71557
       </memberdef>
       <memberdef kind="friend" id="classtf_1_1Subflow_1a61184f9bd9c801d0a5eccecfdbddc641" prot="private" static="no" const="no" explicit="no" inline="no" virt="non-virtual">
         <type>friend class</type>
@@ -33,11 +29,7 @@
         </detaileddescription>
         <inbodydescription>
         </inbodydescription>
-<<<<<<< HEAD
         <location file="/home/twhuang/Code/taskflow/taskflow/core/flow_builder.hpp" line="743" column="1" bodyfile="/home/twhuang/Code/taskflow/taskflow/core/flow_builder.hpp" bodystart="743" bodyend="-1"/>
-=======
-        <location file="/Users/twhuang/PhD/Code/taskflow/taskflow/core/flow_builder.hpp" line="705" column="1" bodyfile="/Users/twhuang/PhD/Code/taskflow/taskflow/core/flow_builder.hpp" bodystart="705" bodyend="-1"/>
->>>>>>> b5b71557
       </memberdef>
       </sectiondef>
       <sectiondef kind="private-attrib">
@@ -52,11 +44,7 @@
         </detaileddescription>
         <inbodydescription>
         </inbodydescription>
-<<<<<<< HEAD
         <location file="/home/twhuang/Code/taskflow/taskflow/core/flow_builder.hpp" line="921" column="1" bodyfile="/home/twhuang/Code/taskflow/taskflow/core/flow_builder.hpp" bodystart="921" bodyend="-1"/>
-=======
-        <location file="/Users/twhuang/PhD/Code/taskflow/taskflow/core/flow_builder.hpp" line="778" column="1" bodyfile="/Users/twhuang/PhD/Code/taskflow/taskflow/core/flow_builder.hpp" bodystart="778" bodyend="-1"/>
->>>>>>> b5b71557
       </memberdef>
       <memberdef kind="variable" id="classtf_1_1Subflow_1a350edd619ad0a3f28c8373b4ee937ebe" prot="private" static="no" mutable="no">
         <type>Node *</type>
@@ -69,11 +57,7 @@
         </detaileddescription>
         <inbodydescription>
         </inbodydescription>
-<<<<<<< HEAD
         <location file="/home/twhuang/Code/taskflow/taskflow/core/flow_builder.hpp" line="922" column="1" bodyfile="/home/twhuang/Code/taskflow/taskflow/core/flow_builder.hpp" bodystart="922" bodyend="-1"/>
-=======
-        <location file="/Users/twhuang/PhD/Code/taskflow/taskflow/core/flow_builder.hpp" line="779" column="1" bodyfile="/Users/twhuang/PhD/Code/taskflow/taskflow/core/flow_builder.hpp" bodystart="779" bodyend="-1"/>
->>>>>>> b5b71557
       </memberdef>
       <memberdef kind="variable" id="classtf_1_1Subflow_1ac8db48417a0777f3c00257689dc63695" prot="private" static="no" mutable="no">
         <type>bool</type>
@@ -87,11 +71,7 @@
         </detaileddescription>
         <inbodydescription>
         </inbodydescription>
-<<<<<<< HEAD
         <location file="/home/twhuang/Code/taskflow/taskflow/core/flow_builder.hpp" line="924" column="1" bodyfile="/home/twhuang/Code/taskflow/taskflow/core/flow_builder.hpp" bodystart="924" bodyend="-1"/>
-=======
-        <location file="/Users/twhuang/PhD/Code/taskflow/taskflow/core/flow_builder.hpp" line="781" column="1" bodyfile="/Users/twhuang/PhD/Code/taskflow/taskflow/core/flow_builder.hpp" bodystart="781" bodyend="-1"/>
->>>>>>> b5b71557
       </memberdef>
       </sectiondef>
       <sectiondef kind="public-func">
@@ -110,11 +90,7 @@
 </programlisting> </para>        </detaileddescription>
         <inbodydescription>
         </inbodydescription>
-<<<<<<< HEAD
         <location file="/home/twhuang/Code/taskflow/taskflow/core/flow_builder.hpp" line="760" column="1" bodyfile="/home/twhuang/Code/taskflow/taskflow/core/executor.hpp" bodystart="1680" bodyend="1688"/>
-=======
-        <location file="/Users/twhuang/PhD/Code/taskflow/taskflow/core/flow_builder.hpp" line="715" column="1" bodyfile="/Users/twhuang/PhD/Code/taskflow/taskflow/core/executor.hpp" bodystart="1416" bodyend="1424"/>
->>>>>>> b5b71557
       </memberdef>
       <memberdef kind="function" id="classtf_1_1Subflow_1acfdedc7e9676126e9a38ecf7b5a37864" prot="public" static="no" const="no" explicit="no" inline="yes" virt="non-virtual">
         <type>void</type>
@@ -131,11 +107,7 @@
 </programlisting> </para>        </detaileddescription>
         <inbodydescription>
         </inbodydescription>
-<<<<<<< HEAD
         <location file="/home/twhuang/Code/taskflow/taskflow/core/flow_builder.hpp" line="775" column="1" bodyfile="/home/twhuang/Code/taskflow/taskflow/core/executor.hpp" bodystart="1690" bodyend="1698"/>
-=======
-        <location file="/Users/twhuang/PhD/Code/taskflow/taskflow/core/flow_builder.hpp" line="723" column="1" bodyfile="/Users/twhuang/PhD/Code/taskflow/taskflow/core/executor.hpp" bodystart="1426" bodyend="1434"/>
->>>>>>> b5b71557
       </memberdef>
       <memberdef kind="function" id="classtf_1_1Subflow_1ac3805e898b6a55b6e5173c74c5555e57" prot="public" static="no" const="yes" explicit="no" inline="yes" virt="non-virtual">
         <type>bool</type>
@@ -154,11 +126,7 @@
 </programlisting> </para>        </detaileddescription>
         <inbodydescription>
         </inbodydescription>
-<<<<<<< HEAD
         <location file="/home/twhuang/Code/taskflow/taskflow/core/flow_builder.hpp" line="792" column="1" bodyfile="/home/twhuang/Code/taskflow/taskflow/core/flow_builder.hpp" bodystart="935" bodyend="937"/>
-=======
-        <location file="/Users/twhuang/PhD/Code/taskflow/taskflow/core/flow_builder.hpp" line="730" column="1" bodyfile="/Users/twhuang/PhD/Code/taskflow/taskflow/core/flow_builder.hpp" bodystart="792" bodyend="794"/>
->>>>>>> b5b71557
       </memberdef>
       <memberdef kind="function" id="classtf_1_1Subflow_1a70681068507b224a96df69cc1f3168f1" prot="public" static="no" const="no" explicit="no" inline="no" virt="non-virtual">
         <templateparamlist>
@@ -217,11 +185,7 @@
 </parameteritem>
 </parameterlist>
 <simplesect kind="return"><para>a <ref refid="classtf_1_1Future" kindref="compound">tf::Future</ref> that will holds the result of the execution</para></simplesect>
-<<<<<<< HEAD
 The method creates an asynchronous task to launch the given function on the given arguments. The difference to <ref refid="classtf_1_1Executor_1a1e6866c8f1b6a2e932f06d0b4eb032c0" kindref="member">tf::Executor::async</ref> is that the created asynchronous task pertains to the subflow. When the subflow joins, all asynchronous tasks created from the subflow are guaranteed to finish before the join. For example:</para><para><programlisting filename=".cpp"><codeline><highlight class="normal"><ref refid="cpp/atomic/atomic" kindref="compound" external="/home/twhuang/Code/taskflow/doxygen/cppreference-doxygen-web.tag.xml">std::atomic&lt;int&gt;</ref><sp/>counter(0);</highlight></codeline>
-=======
-This method is thread-safe and can be called by multiple tasks in the subflow at the same time. The difference to <ref refid="classtf_1_1Executor_1a1e6866c8f1b6a2e932f06d0b4eb032c0" kindref="member">tf::Executor::async</ref> is that the created asynchronous task pertains to the subflow. When the subflow joins, all asynchronous tasks created from the subflow are guaranteed to finish before the join. For example:</para><para><programlisting filename=".cpp"><codeline><highlight class="normal"><ref refid="cpp/atomic/atomic" kindref="compound" external="/Users/twhuang/PhD/Code/taskflow/doxygen/cppreference-doxygen-web.tag.xml">std::atomic&lt;int&gt;</ref><sp/>counter(0);</highlight></codeline>
->>>>>>> b5b71557
 <codeline><highlight class="normal">taskflow.empalce([&amp;](<ref refid="classtf_1_1Subflow" kindref="compound">tf::Subflow</ref>&amp;<sp/>sf){</highlight></codeline>
 <codeline><highlight class="normal"><sp/><sp/></highlight><highlight class="keywordflow">for</highlight><highlight class="normal">(</highlight><highlight class="keywordtype">int</highlight><highlight class="normal"><sp/>i=0;<sp/>i&lt;100;<sp/>i++)<sp/>{</highlight></codeline>
 <codeline><highlight class="normal"><sp/><sp/><sp/><sp/>sf.<ref refid="classtf_1_1Subflow_1a70681068507b224a96df69cc1f3168f1" kindref="member">async</ref>([&amp;](){<sp/>counter++;<sp/>});</highlight></codeline>
@@ -315,11 +279,7 @@
 </para>        </detaileddescription>
         <inbodydescription>
         </inbodydescription>
-<<<<<<< HEAD
         <location file="/home/twhuang/Code/taskflow/taskflow/core/flow_builder.hpp" line="873" column="1" bodyfile="/home/twhuang/Code/taskflow/taskflow/core/executor.hpp" bodystart="1702" bodyend="1739"/>
-=======
-        <location file="/Users/twhuang/PhD/Code/taskflow/taskflow/core/flow_builder.hpp" line="766" column="1" bodyfile="/Users/twhuang/PhD/Code/taskflow/taskflow/core/executor.hpp" bodystart="1438" bodyend="1474"/>
->>>>>>> b5b71557
       </memberdef>
       <memberdef kind="function" id="classtf_1_1Subflow_1af9671aa8548882b3425e5a1f10f7a868" prot="public" static="no" const="no" explicit="no" inline="no" virt="non-virtual">
         <templateparamlist>
@@ -357,7 +317,6 @@
 </programlisting></para><para>This member function is thread-safe. </para>        </detaileddescription>
         <inbodydescription>
         </inbodydescription>
-<<<<<<< HEAD
         <location file="/home/twhuang/Code/taskflow/taskflow/core/flow_builder.hpp" line="894" column="1" bodyfile="/home/twhuang/Code/taskflow/taskflow/core/executor.hpp" bodystart="1769" bodyend="1771"/>
       </memberdef>
       <memberdef kind="function" id="classtf_1_1Subflow_1a3290b8f729c4511f2023199e4c067951" prot="public" static="no" const="no" explicit="no" inline="no" virt="non-virtual">
@@ -401,9 +360,6 @@
         <inbodydescription>
         </inbodydescription>
         <location file="/home/twhuang/Code/taskflow/taskflow/core/flow_builder.hpp" line="915" column="1" bodyfile="/home/twhuang/Code/taskflow/taskflow/core/executor.hpp" bodystart="1749" bodyend="1765"/>
-=======
-        <location file="/Users/twhuang/PhD/Code/taskflow/taskflow/core/flow_builder.hpp" line="772" column="1" bodyfile="/Users/twhuang/PhD/Code/taskflow/taskflow/core/executor.hpp" bodystart="1478" bodyend="1493"/>
->>>>>>> b5b71557
       </memberdef>
       </sectiondef>
       <sectiondef kind="private-func">
@@ -430,11 +386,7 @@
         </detaileddescription>
         <inbodydescription>
         </inbodydescription>
-<<<<<<< HEAD
         <location file="/home/twhuang/Code/taskflow/taskflow/core/flow_builder.hpp" line="919" column="1" bodyfile="/home/twhuang/Code/taskflow/taskflow/core/flow_builder.hpp" bodystart="928" bodyend="932"/>
-=======
-        <location file="/Users/twhuang/PhD/Code/taskflow/taskflow/core/flow_builder.hpp" line="776" column="1" bodyfile="/Users/twhuang/PhD/Code/taskflow/taskflow/core/flow_builder.hpp" bodystart="785" bodyend="789"/>
->>>>>>> b5b71557
       </memberdef>
       </sectiondef>
     <briefdescription>
@@ -460,34 +412,30 @@
 <codeline><highlight class="normal">C.<ref refid="classtf_1_1Task_1a8c78c453295a553c1c016e4062da8588" kindref="member">precede</ref>(D);<sp/><sp/></highlight><highlight class="comment">//<sp/>D<sp/>runs<sp/>after<sp/>C<sp/></highlight></codeline>
 </programlisting> </para>    </detaileddescription>
     <inheritancegraph>
-      <node id="144">
+      <node id="193">
         <label>tf::FlowBuilder</label>
         <link refid="classtf_1_1FlowBuilder"/>
       </node>
-      <node id="143">
+      <node id="192">
         <label>tf::Subflow</label>
         <link refid="classtf_1_1Subflow"/>
-        <childnode refid="144" relation="public-inheritance">
+        <childnode refid="193" relation="public-inheritance">
         </childnode>
       </node>
     </inheritancegraph>
     <collaborationgraph>
-      <node id="146">
+      <node id="195">
         <label>tf::FlowBuilder</label>
         <link refid="classtf_1_1FlowBuilder"/>
       </node>
-      <node id="145">
+      <node id="194">
         <label>tf::Subflow</label>
         <link refid="classtf_1_1Subflow"/>
-        <childnode refid="146" relation="public-inheritance">
+        <childnode refid="195" relation="public-inheritance">
         </childnode>
       </node>
     </collaborationgraph>
-<<<<<<< HEAD
     <location file="/home/twhuang/Code/taskflow/taskflow/core/flow_builder.hpp" line="740" column="1" bodyfile="/home/twhuang/Code/taskflow/taskflow/core/flow_builder.hpp" bodystart="740" bodyend="925"/>
-=======
-    <location file="/Users/twhuang/PhD/Code/taskflow/taskflow/core/flow_builder.hpp" line="702" column="1" bodyfile="/Users/twhuang/PhD/Code/taskflow/taskflow/core/flow_builder.hpp" bodystart="702" bodyend="782"/>
->>>>>>> b5b71557
     <listofallmembers>
       <member refid="classtf_1_1Subflow_1a31a68355e05081fed16fff307b6b4e33" prot="private" virt="non-virtual"><scope>tf::Subflow</scope><name>_executor</name></member>
       <member refid="classtf_1_1FlowBuilder_1a9404a57d9d37a4d49d20b686e4e5f68f" prot="protected" virt="non-virtual"><scope>tf::Subflow</scope><name>_graph</name></member>
